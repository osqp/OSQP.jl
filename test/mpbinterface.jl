--- conflicted
+++ resolved
@@ -1,13 +1,7 @@
 using MathProgBase
-<<<<<<< HEAD
 # import MathProgBase: LinearQuadraticModel, loadproblem!, setquadobj!, optimize!, status, getobjval, getsolution
 importall MathProgBase.SolverInterface
 
-=======
-import MathProgBase: LinearQuadraticModel, loadproblem!, setquadobj!, optimize!, status, numvar, numconstr, setwarmstart!, getsense,
-    getobjval, getsolution, setsense!, getvarLB, setvarLB!, getvarUB, setvarUB!, getconstrLB, setconstrLB!, getconstrUB, setconstrUB!,
-    getconstrmatrix, numlinconstr, getsolvetime, getrawsolver, getvartype, setvartype!, getconstrduals
->>>>>>> 938a50b8
 
 @testset "MathProgBase" begin
     solver = OSQPMathProgBaseInterface.OSQPSolver(eps_abs = 1e-7, eps_rel = 1e-16)
