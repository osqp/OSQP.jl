function setup_update_matrices()
<<<<<<< HEAD
    options = Dict(:verbose => false,
                   :eps_abs => 1e-08,
                   :eps_rel => 1e-08,
                   :polishing => false,
                   :check_termination => 1)

    # This unit test relies on a precomputed reference solution for a randomly generated problem (done in Julia v1.0).
    # However, in newer versions of Julia the random number stream changed leading to a different problem being generated.
    if VERSION < v"1.1"

        seed!(1)

        n = 5
        m = 8
        p = 0.7
        Pt = sprandn(n, n, p)
        Pt_new = copy(Pt)
        P = Pt * Pt' + sparse(I, n, n)
        #  PtI = findall(!iszero, P)
        #  (Pti, Ptj) = (getindex.(PtI, 1), getindex.(PtI, 2))
        Ptx = copy(Pt.nzval)

        Pt_newx = Ptx + 0.1 * randn(length(Ptx))
        # Pt_new = sparse(Pi, Pj, Pt_newx)
        P_new = Pt_new * Pt_new' + sparse(I, n, n)
        q = randn(n)
        A = sprandn(m, n, p)

        (Ai, Aj, _) = findnz(A)
        Ax = copy(A.nzval)
        A_newx = Ax + randn(length(Ax))
        A_new = sparse(Ai, Aj, A_newx)

        # A_new = copy(A)
        # A_new.nzval += randn(length(A_new.nzval))
        l = zeros(m)
        u = 30 .+ randn(m)


        problem = Dict()
        problem[:P] = P
        problem[:P_new] = P_new
        problem[:q] = q
        problem[:A] = A
        problem[:A_new] = A_new
        problem[:l] = l
        problem[:u] = u
        problem[:m] = m
        problem[:n] = n

    else
        problem = Dict()
        # For newer Julia version, load pregenerated problem data
        _problem = FileIO.load(joinpath(@__DIR__, "problem_data/update_matrices_data.jld2"))
        # Keys are serialized as strings, add as symbols to maintain backward compatibility with old code
        for k in keys(_problem)
            problem[Symbol(k)] = _problem[k]
        end
    end

=======
    options = Dict(
        :verbose => false,
        :eps_abs => 1e-08,
        :eps_rel => 1e-08,
        :polish => false,
        :check_termination => 1,
    )

    seed!(1)

    n = 5
    m = 8
    p = 0.7
    Pt = sprandn(n, n, p)
    Pt_new = copy(Pt)
    P = Pt * Pt' + sparse(I, n, n)
    #  PtI = findall(!iszero, P)
    #  (Pti, Ptj) = (getindex.(PtI, 1), getindex.(PtI, 2))
    Ptx = copy(Pt.nzval)

    Pt_newx = Ptx + 0.1 * randn(length(Ptx))
    # Pt_new = sparse(Pi, Pj, Pt_newx)
    P_new = Pt_new * Pt_new' + sparse(I, n, n)
    q = randn(n)
    A = sprandn(m, n, p)

    (Ai, Aj, _) = findnz(A)
    Ax = copy(A.nzval)
    A_newx = Ax + randn(length(Ax))
    A_new = sparse(Ai, Aj, A_newx)

    # A_new = copy(A)
    # A_new.nzval += randn(length(A_new.nzval))
    l = zeros(m)
    u = 30 .+ randn(m)

    problem = Dict()
    problem[:P] = P
    problem[:P_new] = P_new
    problem[:q] = q
    problem[:A] = A
    problem[:A_new] = A_new
    problem[:l] = l
    problem[:u] = u
    problem[:m] = m
    problem[:n] = n
>>>>>>> fcbbc191
    return problem, options
end

tol = 1e-5

<<<<<<< HEAD
@testset "update_matrices" begin

        @testset "solve" begin
        problem, options = setup_update_matrices()

        (n, m, P, q, A, l, u) = (problem[:n], problem[:m], problem[:P], problem[:q], problem[:A], problem[:l], problem[:u])

        model = OSQP.Model()
        OSQP.setup!(model; P=P, q=q, A=A, l=l, u=u, options...)
        results = OSQP.solve!(model)

        # # Solve with Gurobi
        # using Gurobi
        # env = Gurobi.Env()
        # setparam!(env, "OutputFlag", 1)
        # model = Gurobi.Model(env, "model")
        # add_cvars!(model, q); update_model!(model)
        # add_constrs!(model, A, repmat(['<'], m), u); update_model!(model)
        # add_constrs!(model, A, repmat(['>'], m), l); update_model!(model)
        # add_qpterms!(model, P); update_model!(model)
        # optimize(model)
        # x_test = get_solution(model)
        # obj_test= get_objval(model)
        # y_test = -Gurobi.get_dblattrarray(model, "Pi", 1, 2 * m)
        # y_test = y_test[m+1:end] + y_test[1:m]
                #
        # println("x_test = $(x_test)")
        # println("y_test = $(y_test)")
        # println("obj_test = $(obj_test)")


        x_test = [-0.324865, 0.598681, -0.066646, -0.00653471, -0.0736556]
        y_test = [-2.72542e-10, -1.927e-12, -0.547374, -2.25907e-10, -0.645086, -4.09874e-9, -1.4083e-11, -1.26234e-11]
        obj_test = -0.6736977821770016

        @test isapprox(results.x, x_test, atol=tol)
        @test isapprox(results.y, y_test, atol=tol)
        @test isapprox(results.info.obj_val, obj_test, atol=tol)
        @test results.info.status == :Solved


        end


        @testset "update_P" begin

        problem, options = setup_update_matrices()

        (n, m, P, q, A, l, u) = (problem[:n], problem[:m],
                        problem[:P], problem[:q], problem[:A], problem[:l], problem[:u])
        P_new = problem[:P_new]

        model = OSQP.Model()
        OSQP.setup!(model; P=P, q=q, A=A, l=l, u=u, options...)

        # Update matrix
        Pnew_triu = triu(P_new)
        Pnew_triu_idx = collect(1 : length(Pnew_triu.nzval))
        OSQP.update!(model, Px=Pnew_triu.nzval, Px_idx=Pnew_triu_idx)
        results = OSQP.solve!(model)

        # # Solve with Gurobi
        # using Gurobi
        # env = Gurobi.Env()
        # setparam!(env, "OutputFlag", 1)
        # model = Gurobi.Model(env, "model")
        # add_cvars!(model, q); update_model!(model)
        # add_constrs!(model, A, repmat(['<'], m), u); update_model!(model)
        # add_constrs!(model, A, repmat(['>'], m), l); update_model!(model)
        # add_qpterms!(model, P_new); update_model!(model)
        # optimize(model)
        # x_test = get_solution(model)
        # obj_test= get_objval(model)
        # y_test = -Gurobi.get_dblattrarray(model, "Pi", 1, 2 * m)
        # y_test = y_test[m+1:end] + y_test[1:m]
                #
        # println("x_test = $(x_test)")
        # println("y_test = $(y_test)")
        # println("obj_test = $(obj_test)")

        x_test = [-0.324865, 0.598681, -0.066646, -0.00653471, -0.0736556]
        y_test = [-2.72542e-10, -1.927e-12, -0.547374, -2.25907e-10, -0.645086, -4.09874e-9, -1.4083e-11, -1.26234e-11]
        obj_test = -0.6736977821770016

        @test isapprox(results.x, x_test, atol=tol)
        @test isapprox(results.y, y_test, atol=tol)
        @test isapprox(results.info.obj_val, obj_test, atol=tol)
        @test results.info.status == :Solved
        end

        @testset "update_P_allind" begin

        problem, options = setup_update_matrices()

        (n, m, P, q, A, l, u) = (problem[:n], problem[:m],
                        problem[:P], problem[:q], problem[:A], problem[:l], problem[:u])
        P_new = problem[:P_new]

        model = OSQP.Model()
        OSQP.setup!(model; P=P, q=q, A=A, l=l, u=u, options...)

        # Update matrix
        Pnew_triu = triu(P_new)
        OSQP.update!(model, Px=Pnew_triu.nzval)
        results = OSQP.solve!(model)

        # # Solve with Gurobi
        # using Gurobi
        # env = Gurobi.Env()
        # setparam!(env, "OutputFlag", 1)
        # model = Gurobi.Model(env, "model")
        # add_cvars!(model, q); update_model!(model)
        # add_constrs!(model, A, repmat(['<'], m), u); update_model!(model)
        # add_constrs!(model, A, repmat(['>'], m), l); update_model!(model)
        # add_qpterms!(model, P_new); update_model!(model)
        # optimize(model)
        # x_test = get_solution(model)
        # obj_test= get_objval(model)
        # y_test = -Gurobi.get_dblattrarray(model, "Pi", 1, 2 * m)
        # y_test = y_test[m+1:end] + y_test[1:m]
                #
        # println("x_test = $(x_test)")
        # println("y_test = $(y_test)")
        # println("obj_test = $(obj_test)")

        x_test = [-0.324865, 0.598681, -0.066646, -0.00653471, -0.0736556]
        y_test = [-2.72542e-10, -1.927e-12, -0.547374, -2.25907e-10, -0.645086, -4.09874e-9, -1.4083e-11, -1.26234e-11]
        obj_test = -0.6736977821770016

        @test isapprox(results.x, x_test, atol=tol)
        @test isapprox(results.y, y_test, atol=tol)
        @test isapprox(results.info.obj_val, obj_test, atol=tol)
        @test results.info.status == :Solved
        end

        @testset "update_A" begin

        problem, options = setup_update_matrices()

        (n, m, P, q, A, l, u) = (problem[:n], problem[:m],
                        problem[:P], problem[:q], problem[:A], problem[:l], problem[:u])
        A_new = problem[:A_new]

        model = OSQP.Model()
        OSQP.setup!(model; P=P, q=q, A=A, l=l, u=u, options...)

        # Update matrix
        A_new_idx = collect(1 : length(A_new.nzval))
        OSQP.update!(model, Ax=A_new.nzval, Ax_idx=A_new_idx)
        results = OSQP.solve!(model)

        # # Solve with Gurobi
        # using Gurobi
        # env = Gurobi.Env()
        # setparam!(env, "OutputFlag", 1)
        # model = Gurobi.Model(env, "model")
        # add_cvars!(model, q); update_model!(model)
        # add_constrs!(model, A_new, repmat(['<'], m), u); update_model!(model)
        # add_constrs!(model, A_new, repmat(['>'], m), l); update_model!(model)
        # add_qpterms!(model, P); update_model!(model)
        # optimize(model)
        # x_test = get_solution(model)
        # obj_test= get_objval(model)
        # y_test = -Gurobi.get_dblattrarray(model, "Pi", 1, 2 * m)
        # y_test = y_test[m+1:end] + y_test[1:m]
                #
        # println("x_test = $(x_test)")
        # println("y_test = $(y_test)")
        # println("obj_test = $(obj_test)")
                #
        x_test = [-0.0318085, 0.067069, -0.0242966, -0.0593736, -0.0321274]
        y_test = [-2.16989e-10, -1.01848, -0.516013, -0.0227263, -3.19721e-10, -1.04482, -3.4596e-10, -4.51608e-10]
        obj_test = -0.02187014865840703


        @test isapprox(results.x, x_test, atol=tol)
        @test isapprox(results.y, y_test, atol=tol)
        @test isapprox(results.info.obj_val, obj_test, atol=tol)
        @test results.info.status == :Solved
        end

        @testset "update_A_allind" begin

        problem, options = setup_update_matrices()

        (n, m, P, q, A, l, u) = (problem[:n], problem[:m],
                        problem[:P], problem[:q], problem[:A], problem[:l], problem[:u])
        A_new = problem[:A_new]

        model = OSQP.Model()
        OSQP.setup!(model; P=P, q=q, A=A, l=l, u=u, options...)

        # Update matrix
        OSQP.update!(model, Ax=A_new.nzval)
        results = OSQP.solve!(model)

        # # Solve with Gurobi
        # using Gurobi
        # env = Gurobi.Env()
        # setparam!(env, "OutputFlag", 1)
        # model = Gurobi.Model(env, "model")
        # add_cvars!(model, q); update_model!(model)
        # add_constrs!(model, A_new, repmat(['<'], m), u); update_model!(model)
        # add_constrs!(model, A_new, repmat(['>'], m), l); update_model!(model)
        # add_qpterms!(model, P); update_model!(model)
        # optimize(model)
        # x_test = get_solution(model)
        # obj_test= get_objval(model)
        # y_test = -Gurobi.get_dblattrarray(model, "Pi", 1, 2 * m)
        # y_test = y_test[m+1:end] + y_test[1:m]
                #
        # println("x_test = $(x_test)")
        # println("y_test = $(y_test)")
        # println("obj_test = $(obj_test)")
                #
        x_test = [-0.0318085, 0.067069, -0.0242966, -0.0593736, -0.0321274]
        y_test = [-2.16989e-10, -1.01848, -0.516013, -0.0227263, -3.19721e-10, -1.04482, -3.4596e-10, -4.51608e-10]
        obj_test = -0.02187014865840703


        @test isapprox(results.x, x_test, atol=tol)
        @test isapprox(results.y, y_test, atol=tol)
        @test isapprox(results.info.obj_val, obj_test, atol=tol)
        @test results.info.status == :Solved
        end

        @testset "update_P_A_indP_indA" begin

        problem, options = setup_update_matrices()

        (n, m, P, q, A, l, u) = (problem[:n], problem[:m],
                        problem[:P], problem[:q], problem[:A], problem[:l], problem[:u])
        P_new = problem[:P_new]
        A_new = problem[:A_new]

        model = OSQP.Model()
        OSQP.setup!(model; P=P, q=q, A=A, l=l, u=u, options...)

        # Update matrices P and A
        P_new_triu = triu(P_new)
        P_new_triu_idx = collect(1 : length(P_new_triu.nzval))
        A_new_idx = collect(1 : length(A_new.nzval))

        OSQP.update!(model, Px=P_new_triu.nzval, Px_idx=P_new_triu_idx,
                        Ax=A_new.nzval, Ax_idx=A_new_idx)
        results = OSQP.solve!(model)

        # # Solve with Gurobi
        # using Gurobi
        # env = Gurobi.Env()
        # setparam!(env, "OutputFlag", 1)
        # model = Gurobi.Model(env, "model")
        # add_cvars!(model, q); update_model!(model)
        # add_constrs!(model, A_new, repmat(['<'], m), u); update_model!(model)
        # add_constrs!(model, A_new, repmat(['>'], m), l); update_model!(model)
        # add_qpterms!(model, P_new); update_model!(model)
        # optimize(model)
        # x_test = get_solution(model)
        # obj_test= get_objval(model)
        # y_test = -Gurobi.get_dblattrarray(model, "Pi", 1, 2 * m)
        # y_test = y_test[m+1:end] + y_test[1:m]
                #
        # println("x_test = $(x_test)")
        # println("y_test = $(y_test)")
        # println("obj_test = $(obj_test)")
                #
        x_test = [-0.0318085, 0.067069, -0.0242966, -0.0593736, -0.0321274]
        y_test = [-2.16989e-10, -1.01848, -0.516013, -0.0227263, -3.19721e-10, -1.04482, -3.4596e-10, -4.51608e-10]
        obj_test = -0.02187014865840703

        @test isapprox(results.x, x_test, atol=tol)
        @test isapprox(results.y, y_test, atol=tol)
        @test isapprox(results.info.obj_val, obj_test, atol=tol)
        @test results.info.status == :Solved
        end

        @testset "update_P_A_indP" begin

        problem, options = setup_update_matrices()

        (n, m, P, q, A, l, u) = (problem[:n], problem[:m],
                        problem[:P], problem[:q], problem[:A], problem[:l], problem[:u])
        P_new = problem[:P_new]
        A_new = problem[:A_new]

        model = OSQP.Model()
        OSQP.setup!(model; P=P, q=q, A=A, l=l, u=u, options...)

        # Update matrices P and A
        P_new_triu = triu(P_new)
        P_new_triu_idx = collect(1 : length(P_new_triu.nzval))

        OSQP.update!(model, Px=P_new_triu.nzval, Px_idx=P_new_triu_idx,
                        Ax=A_new.nzval)
        results = OSQP.solve!(model)

        # # Solve with Gurobi
        # using Gurobi
        # env = Gurobi.Env()
        # setparam!(env, "OutputFlag", 1)
        # model = Gurobi.Model(env, "model")
        # add_cvars!(model, q); update_model!(model)
        # add_constrs!(model, A_new, repmat(['<'], m), u); update_model!(model)
        # add_constrs!(model, A_new, repmat(['>'], m), l); update_model!(model)
        # add_qpterms!(model, P_new); update_model!(model)
        # optimize(model)
        # x_test = get_solution(model)
        # obj_test= get_objval(model)
        # y_test = -Gurobi.get_dblattrarray(model, "Pi", 1, 2 * m)
        # y_test = y_test[m+1:end] + y_test[1:m]
                #
        # println("x_test = $(x_test)")
        # println("y_test = $(y_test)")
        # println("obj_test = $(obj_test)")
                #
        x_test = [-0.0318085, 0.067069, -0.0242966, -0.0593736, -0.0321274]
        y_test = [-2.16989e-10, -1.01848, -0.516013, -0.0227263, -3.19721e-10, -1.04482, -3.4596e-10, -4.51608e-10]
        obj_test = -0.02187014865840703

        @test isapprox(results.x, x_test, atol=tol)
        @test isapprox(results.y, y_test, atol=tol)
        @test isapprox(results.info.obj_val, obj_test, atol=tol)
        @test results.info.status == :Solved
        end

        @testset "update_P_A_indA" begin

        problem, options = setup_update_matrices()

        (n, m, P, q, A, l, u) = (problem[:n], problem[:m],
                        problem[:P], problem[:q], problem[:A], problem[:l], problem[:u])
        P_new = problem[:P_new]
        A_new = problem[:A_new]

        model = OSQP.Model()
        OSQP.setup!(model; P=P, q=q, A=A, l=l, u=u, options...)

        # Update matrices P and A
        P_new_triu = triu(P_new)
        A_new_idx = collect(1 : length(A_new.nzval))

        OSQP.update!(model, Px=P_new_triu.nzval,
                        Ax=A_new.nzval, Ax_idx=A_new_idx)
        results = OSQP.solve!(model)

        # # Solve with Gurobi
        # using Gurobi
        # env = Gurobi.Env()
        # setparam!(env, "OutputFlag", 1)
        # model = Gurobi.Model(env, "model")
        # add_cvars!(model, q); update_model!(model)
        # add_constrs!(model, A_new, repmat(['<'], m), u); update_model!(model)
        # add_constrs!(model, A_new, repmat(['>'], m), l); update_model!(model)
        # add_qpterms!(model, P_new); update_model!(model)
        # optimize(model)
        # x_test = get_solution(model)
        # obj_test= get_objval(model)
        # y_test = -Gurobi.get_dblattrarray(model, "Pi", 1, 2 * m)
        # y_test = y_test[m+1:end] + y_test[1:m]
                #
        # println("x_test = $(x_test)")
        # println("y_test = $(y_test)")
        # println("obj_test = $(obj_test)")
                #
        x_test = [-0.0318085, 0.067069, -0.0242966, -0.0593736, -0.0321274]
        y_test = [-2.16989e-10, -1.01848, -0.516013, -0.0227263, -3.19721e-10, -1.04482, -3.4596e-10, -4.51608e-10]
        obj_test = -0.02187014865840703

        @test isapprox(results.x, x_test, atol=tol)
        @test isapprox(results.y, y_test, atol=tol)
        @test isapprox(results.info.obj_val, obj_test, atol=tol)
        @test results.info.status == :Solved
        end

        @testset "update_P_A_allind" begin

        problem, options = setup_update_matrices()

        (n, m, P, q, A, l, u) = (problem[:n], problem[:m],
                        problem[:P], problem[:q], problem[:A], problem[:l], problem[:u])
        P_new = problem[:P_new]
        A_new = problem[:A_new]

        model = OSQP.Model()
        OSQP.setup!(model; P=P, q=q, A=A, l=l, u=u, options...)

        # Update matrices P and A
        P_new_triu = triu(P_new)

        OSQP.update!(model, Px=P_new_triu.nzval, Ax=A_new.nzval)
        results = OSQP.solve!(model)

        # # Solve with Gurobi
        # using Gurobi
        # env = Gurobi.Env()
        # setparam!(env, "OutputFlag", 1)
        # model = Gurobi.Model(env, "model")
        # add_cvars!(model, q); update_model!(model)
        # add_constrs!(model, A_new, repmat(['<'], m), u); update_model!(model)
        # add_constrs!(model, A_new, repmat(['>'], m), l); update_model!(model)
        # add_qpterms!(model, P_new); update_model!(model)
        # optimize(model)
        # x_test = get_solution(model)
        # obj_test= get_objval(model)
        # y_test = -Gurobi.get_dblattrarray(model, "Pi", 1, 2 * m)
        # y_test = y_test[m+1:end] + y_test[1:m]
                #
        # println("x_test = $(x_test)")
        # println("y_test = $(y_test)")
        # println("obj_test = $(obj_test)")
                #
        x_test = [-0.0318085, 0.067069, -0.0242966, -0.0593736, -0.0321274]
        y_test = [-2.16989e-10, -1.01848, -0.516013, -0.0227263, -3.19721e-10, -1.04482, -3.4596e-10, -4.51608e-10]
        obj_test = -0.02187014865840703

        @test isapprox(results.x, x_test, atol=tol)
        @test isapprox(results.y, y_test, atol=tol)
        @test isapprox(results.info.obj_val, obj_test, atol=tol)
        @test results.info.status == :Solved
        end

=======
# This unit test relies on a precomputed reference solution for a randomly generated problem (done in Julia v1.0).
# However, in newer versions of Julia the random number stream changed leading to a different problem being generated.
if VERSION < v"1.1"
    @testset "update_matrices" begin
        @testset "solve" begin
            problem, options = setup_update_matrices()

            (n, m, P, q, A, l, u) = (
                problem[:n],
                problem[:m],
                problem[:P],
                problem[:q],
                problem[:A],
                problem[:l],
                problem[:u],
            )

            model = OSQP.Model()
            OSQP.setup!(model; P = P, q = q, A = A, l = l, u = u, options...)
            results = OSQP.solve!(model)

            # # Solve with Gurobi
            # using Gurobi
            # env = Gurobi.Env()
            # setparam!(env, "OutputFlag", 1)
            # model = Gurobi.Model(env, "model")
            # add_cvars!(model, q); update_model!(model)
            # add_constrs!(model, A, repmat(['<'], m), u); update_model!(model)
            # add_constrs!(model, A, repmat(['>'], m), l); update_model!(model)
            # add_qpterms!(model, P); update_model!(model)
            # optimize(model)
            # x_test = get_solution(model)
            # obj_test= get_objval(model)
            # y_test = -Gurobi.get_dblattrarray(model, "Pi", 1, 2 * m)
            # y_test = y_test[m+1:end] + y_test[1:m]
            #
            # println("x_test = $(x_test)")
            # println("y_test = $(y_test)")
            # println("obj_test = $(obj_test)")

            x_test = [-0.324865, 0.598681, -0.066646, -0.00653471, -0.0736556]
            y_test = [
                -2.72542e-10,
                -1.927e-12,
                -0.547374,
                -2.25907e-10,
                -0.645086,
                -4.09874e-9,
                -1.4083e-11,
                -1.26234e-11,
            ]
            obj_test = -0.6736977821770016

            @test isapprox(results.x, x_test, atol = tol)
            @test isapprox(results.y, y_test, atol = tol)
            @test isapprox(results.info.obj_val, obj_test, atol = tol)
            @test results.info.status == :Solved
        end

        @testset "update_P" begin
            problem, options = setup_update_matrices()

            (n, m, P, q, A, l, u) = (
                problem[:n],
                problem[:m],
                problem[:P],
                problem[:q],
                problem[:A],
                problem[:l],
                problem[:u],
            )
            P_new = problem[:P_new]

            model = OSQP.Model()
            OSQP.setup!(model; P = P, q = q, A = A, l = l, u = u, options...)

            # Update matrix
            Pnew_triu = triu(P_new)
            Pnew_triu_idx = collect(1:length(Pnew_triu.nzval))
            OSQP.update!(model, Px = Pnew_triu.nzval, Px_idx = Pnew_triu_idx)
            results = OSQP.solve!(model)

            # # Solve with Gurobi
            # using Gurobi
            # env = Gurobi.Env()
            # setparam!(env, "OutputFlag", 1)
            # model = Gurobi.Model(env, "model")
            # add_cvars!(model, q); update_model!(model)
            # add_constrs!(model, A, repmat(['<'], m), u); update_model!(model)
            # add_constrs!(model, A, repmat(['>'], m), l); update_model!(model)
            # add_qpterms!(model, P_new); update_model!(model)
            # optimize(model)
            # x_test = get_solution(model)
            # obj_test= get_objval(model)
            # y_test = -Gurobi.get_dblattrarray(model, "Pi", 1, 2 * m)
            # y_test = y_test[m+1:end] + y_test[1:m]
            #
            # println("x_test = $(x_test)")
            # println("y_test = $(y_test)")
            # println("obj_test = $(obj_test)")

            x_test = [-0.324865, 0.598681, -0.066646, -0.00653471, -0.0736556]
            y_test = [
                -2.72542e-10,
                -1.927e-12,
                -0.547374,
                -2.25907e-10,
                -0.645086,
                -4.09874e-9,
                -1.4083e-11,
                -1.26234e-11,
            ]
            obj_test = -0.6736977821770016

            @test isapprox(results.x, x_test, atol = tol)
            @test isapprox(results.y, y_test, atol = tol)
            @test isapprox(results.info.obj_val, obj_test, atol = tol)
            @test results.info.status == :Solved
        end

        @testset "update_P_allind" begin
            problem, options = setup_update_matrices()

            (n, m, P, q, A, l, u) = (
                problem[:n],
                problem[:m],
                problem[:P],
                problem[:q],
                problem[:A],
                problem[:l],
                problem[:u],
            )
            P_new = problem[:P_new]

            model = OSQP.Model()
            OSQP.setup!(model; P = P, q = q, A = A, l = l, u = u, options...)

            # Update matrix
            Pnew_triu = triu(P_new)
            OSQP.update!(model, Px = Pnew_triu.nzval)
            results = OSQP.solve!(model)

            # # Solve with Gurobi
            # using Gurobi
            # env = Gurobi.Env()
            # setparam!(env, "OutputFlag", 1)
            # model = Gurobi.Model(env, "model")
            # add_cvars!(model, q); update_model!(model)
            # add_constrs!(model, A, repmat(['<'], m), u); update_model!(model)
            # add_constrs!(model, A, repmat(['>'], m), l); update_model!(model)
            # add_qpterms!(model, P_new); update_model!(model)
            # optimize(model)
            # x_test = get_solution(model)
            # obj_test= get_objval(model)
            # y_test = -Gurobi.get_dblattrarray(model, "Pi", 1, 2 * m)
            # y_test = y_test[m+1:end] + y_test[1:m]
            #
            # println("x_test = $(x_test)")
            # println("y_test = $(y_test)")
            # println("obj_test = $(obj_test)")

            x_test = [-0.324865, 0.598681, -0.066646, -0.00653471, -0.0736556]
            y_test = [
                -2.72542e-10,
                -1.927e-12,
                -0.547374,
                -2.25907e-10,
                -0.645086,
                -4.09874e-9,
                -1.4083e-11,
                -1.26234e-11,
            ]
            obj_test = -0.6736977821770016

            @test isapprox(results.x, x_test, atol = tol)
            @test isapprox(results.y, y_test, atol = tol)
            @test isapprox(results.info.obj_val, obj_test, atol = tol)
            @test results.info.status == :Solved
        end

        @testset "update_A" begin
            problem, options = setup_update_matrices()

            (n, m, P, q, A, l, u) = (
                problem[:n],
                problem[:m],
                problem[:P],
                problem[:q],
                problem[:A],
                problem[:l],
                problem[:u],
            )
            A_new = problem[:A_new]

            model = OSQP.Model()
            OSQP.setup!(model; P = P, q = q, A = A, l = l, u = u, options...)

            # Update matrix
            A_new_idx = collect(1:length(A_new.nzval))
            OSQP.update!(model, Ax = A_new.nzval, Ax_idx = A_new_idx)
            results = OSQP.solve!(model)

            # # Solve with Gurobi
            # using Gurobi
            # env = Gurobi.Env()
            # setparam!(env, "OutputFlag", 1)
            # model = Gurobi.Model(env, "model")
            # add_cvars!(model, q); update_model!(model)
            # add_constrs!(model, A_new, repmat(['<'], m), u); update_model!(model)
            # add_constrs!(model, A_new, repmat(['>'], m), l); update_model!(model)
            # add_qpterms!(model, P); update_model!(model)
            # optimize(model)
            # x_test = get_solution(model)
            # obj_test= get_objval(model)
            # y_test = -Gurobi.get_dblattrarray(model, "Pi", 1, 2 * m)
            # y_test = y_test[m+1:end] + y_test[1:m]
            #
            # println("x_test = $(x_test)")
            # println("y_test = $(y_test)")
            # println("obj_test = $(obj_test)")
            #
            x_test = [-0.0318085, 0.067069, -0.0242966, -0.0593736, -0.0321274]
            y_test = [
                -2.16989e-10,
                -1.01848,
                -0.516013,
                -0.0227263,
                -3.19721e-10,
                -1.04482,
                -3.4596e-10,
                -4.51608e-10,
            ]
            obj_test = -0.02187014865840703

            @test isapprox(results.x, x_test, atol = tol)
            @test isapprox(results.y, y_test, atol = tol)
            @test isapprox(results.info.obj_val, obj_test, atol = tol)
            @test results.info.status == :Solved
        end

        @testset "update_A_allind" begin
            problem, options = setup_update_matrices()

            (n, m, P, q, A, l, u) = (
                problem[:n],
                problem[:m],
                problem[:P],
                problem[:q],
                problem[:A],
                problem[:l],
                problem[:u],
            )
            A_new = problem[:A_new]

            model = OSQP.Model()
            OSQP.setup!(model; P = P, q = q, A = A, l = l, u = u, options...)

            # Update matrix
            OSQP.update!(model, Ax = A_new.nzval)
            results = OSQP.solve!(model)

            # # Solve with Gurobi
            # using Gurobi
            # env = Gurobi.Env()
            # setparam!(env, "OutputFlag", 1)
            # model = Gurobi.Model(env, "model")
            # add_cvars!(model, q); update_model!(model)
            # add_constrs!(model, A_new, repmat(['<'], m), u); update_model!(model)
            # add_constrs!(model, A_new, repmat(['>'], m), l); update_model!(model)
            # add_qpterms!(model, P); update_model!(model)
            # optimize(model)
            # x_test = get_solution(model)
            # obj_test= get_objval(model)
            # y_test = -Gurobi.get_dblattrarray(model, "Pi", 1, 2 * m)
            # y_test = y_test[m+1:end] + y_test[1:m]
            #
            # println("x_test = $(x_test)")
            # println("y_test = $(y_test)")
            # println("obj_test = $(obj_test)")
            #
            x_test = [-0.0318085, 0.067069, -0.0242966, -0.0593736, -0.0321274]
            y_test = [
                -2.16989e-10,
                -1.01848,
                -0.516013,
                -0.0227263,
                -3.19721e-10,
                -1.04482,
                -3.4596e-10,
                -4.51608e-10,
            ]
            obj_test = -0.02187014865840703

            @test isapprox(results.x, x_test, atol = tol)
            @test isapprox(results.y, y_test, atol = tol)
            @test isapprox(results.info.obj_val, obj_test, atol = tol)
            @test results.info.status == :Solved
        end

        @testset "update_P_A_indP_indA" begin
            problem, options = setup_update_matrices()

            (n, m, P, q, A, l, u) = (
                problem[:n],
                problem[:m],
                problem[:P],
                problem[:q],
                problem[:A],
                problem[:l],
                problem[:u],
            )
            P_new = problem[:P_new]
            A_new = problem[:A_new]

            model = OSQP.Model()
            OSQP.setup!(model; P = P, q = q, A = A, l = l, u = u, options...)

            # Update matrices P and A
            P_new_triu = triu(P_new)
            P_new_triu_idx = collect(1:length(P_new_triu.nzval))
            A_new_idx = collect(1:length(A_new.nzval))

            OSQP.update!(
                model,
                Px = P_new_triu.nzval,
                Px_idx = P_new_triu_idx,
                Ax = A_new.nzval,
                Ax_idx = A_new_idx,
            )
            results = OSQP.solve!(model)

            # # Solve with Gurobi
            # using Gurobi
            # env = Gurobi.Env()
            # setparam!(env, "OutputFlag", 1)
            # model = Gurobi.Model(env, "model")
            # add_cvars!(model, q); update_model!(model)
            # add_constrs!(model, A_new, repmat(['<'], m), u); update_model!(model)
            # add_constrs!(model, A_new, repmat(['>'], m), l); update_model!(model)
            # add_qpterms!(model, P_new); update_model!(model)
            # optimize(model)
            # x_test = get_solution(model)
            # obj_test= get_objval(model)
            # y_test = -Gurobi.get_dblattrarray(model, "Pi", 1, 2 * m)
            # y_test = y_test[m+1:end] + y_test[1:m]
            #
            # println("x_test = $(x_test)")
            # println("y_test = $(y_test)")
            # println("obj_test = $(obj_test)")
            #
            x_test = [-0.0318085, 0.067069, -0.0242966, -0.0593736, -0.0321274]
            y_test = [
                -2.16989e-10,
                -1.01848,
                -0.516013,
                -0.0227263,
                -3.19721e-10,
                -1.04482,
                -3.4596e-10,
                -4.51608e-10,
            ]
            obj_test = -0.02187014865840703

            @test isapprox(results.x, x_test, atol = tol)
            @test isapprox(results.y, y_test, atol = tol)
            @test isapprox(results.info.obj_val, obj_test, atol = tol)
            @test results.info.status == :Solved
        end

        @testset "update_P_A_indP" begin
            problem, options = setup_update_matrices()

            (n, m, P, q, A, l, u) = (
                problem[:n],
                problem[:m],
                problem[:P],
                problem[:q],
                problem[:A],
                problem[:l],
                problem[:u],
            )
            P_new = problem[:P_new]
            A_new = problem[:A_new]

            model = OSQP.Model()
            OSQP.setup!(model; P = P, q = q, A = A, l = l, u = u, options...)

            # Update matrices P and A
            P_new_triu = triu(P_new)
            P_new_triu_idx = collect(1:length(P_new_triu.nzval))

            OSQP.update!(
                model,
                Px = P_new_triu.nzval,
                Px_idx = P_new_triu_idx,
                Ax = A_new.nzval,
            )
            results = OSQP.solve!(model)

            # # Solve with Gurobi
            # using Gurobi
            # env = Gurobi.Env()
            # setparam!(env, "OutputFlag", 1)
            # model = Gurobi.Model(env, "model")
            # add_cvars!(model, q); update_model!(model)
            # add_constrs!(model, A_new, repmat(['<'], m), u); update_model!(model)
            # add_constrs!(model, A_new, repmat(['>'], m), l); update_model!(model)
            # add_qpterms!(model, P_new); update_model!(model)
            # optimize(model)
            # x_test = get_solution(model)
            # obj_test= get_objval(model)
            # y_test = -Gurobi.get_dblattrarray(model, "Pi", 1, 2 * m)
            # y_test = y_test[m+1:end] + y_test[1:m]
            #
            # println("x_test = $(x_test)")
            # println("y_test = $(y_test)")
            # println("obj_test = $(obj_test)")
            #
            x_test = [-0.0318085, 0.067069, -0.0242966, -0.0593736, -0.0321274]
            y_test = [
                -2.16989e-10,
                -1.01848,
                -0.516013,
                -0.0227263,
                -3.19721e-10,
                -1.04482,
                -3.4596e-10,
                -4.51608e-10,
            ]
            obj_test = -0.02187014865840703

            @test isapprox(results.x, x_test, atol = tol)
            @test isapprox(results.y, y_test, atol = tol)
            @test isapprox(results.info.obj_val, obj_test, atol = tol)
            @test results.info.status == :Solved
        end

        @testset "update_P_A_indA" begin
            problem, options = setup_update_matrices()

            (n, m, P, q, A, l, u) = (
                problem[:n],
                problem[:m],
                problem[:P],
                problem[:q],
                problem[:A],
                problem[:l],
                problem[:u],
            )
            P_new = problem[:P_new]
            A_new = problem[:A_new]

            model = OSQP.Model()
            OSQP.setup!(model; P = P, q = q, A = A, l = l, u = u, options...)

            # Update matrices P and A
            P_new_triu = triu(P_new)
            A_new_idx = collect(1:length(A_new.nzval))

            OSQP.update!(
                model,
                Px = P_new_triu.nzval,
                Ax = A_new.nzval,
                Ax_idx = A_new_idx,
            )
            results = OSQP.solve!(model)

            # # Solve with Gurobi
            # using Gurobi
            # env = Gurobi.Env()
            # setparam!(env, "OutputFlag", 1)
            # model = Gurobi.Model(env, "model")
            # add_cvars!(model, q); update_model!(model)
            # add_constrs!(model, A_new, repmat(['<'], m), u); update_model!(model)
            # add_constrs!(model, A_new, repmat(['>'], m), l); update_model!(model)
            # add_qpterms!(model, P_new); update_model!(model)
            # optimize(model)
            # x_test = get_solution(model)
            # obj_test= get_objval(model)
            # y_test = -Gurobi.get_dblattrarray(model, "Pi", 1, 2 * m)
            # y_test = y_test[m+1:end] + y_test[1:m]
            #
            # println("x_test = $(x_test)")
            # println("y_test = $(y_test)")
            # println("obj_test = $(obj_test)")
            #
            x_test = [-0.0318085, 0.067069, -0.0242966, -0.0593736, -0.0321274]
            y_test = [
                -2.16989e-10,
                -1.01848,
                -0.516013,
                -0.0227263,
                -3.19721e-10,
                -1.04482,
                -3.4596e-10,
                -4.51608e-10,
            ]
            obj_test = -0.02187014865840703

            @test isapprox(results.x, x_test, atol = tol)
            @test isapprox(results.y, y_test, atol = tol)
            @test isapprox(results.info.obj_val, obj_test, atol = tol)
            @test results.info.status == :Solved
        end

        @testset "update_P_A_allind" begin
            problem, options = setup_update_matrices()

            (n, m, P, q, A, l, u) = (
                problem[:n],
                problem[:m],
                problem[:P],
                problem[:q],
                problem[:A],
                problem[:l],
                problem[:u],
            )
            P_new = problem[:P_new]
            A_new = problem[:A_new]

            model = OSQP.Model()
            OSQP.setup!(model; P = P, q = q, A = A, l = l, u = u, options...)

            # Update matrices P and A
            P_new_triu = triu(P_new)

            OSQP.update!(model, Px = P_new_triu.nzval, Ax = A_new.nzval)
            results = OSQP.solve!(model)

            # # Solve with Gurobi
            # using Gurobi
            # env = Gurobi.Env()
            # setparam!(env, "OutputFlag", 1)
            # model = Gurobi.Model(env, "model")
            # add_cvars!(model, q); update_model!(model)
            # add_constrs!(model, A_new, repmat(['<'], m), u); update_model!(model)
            # add_constrs!(model, A_new, repmat(['>'], m), l); update_model!(model)
            # add_qpterms!(model, P_new); update_model!(model)
            # optimize(model)
            # x_test = get_solution(model)
            # obj_test= get_objval(model)
            # y_test = -Gurobi.get_dblattrarray(model, "Pi", 1, 2 * m)
            # y_test = y_test[m+1:end] + y_test[1:m]
            #
            # println("x_test = $(x_test)")
            # println("y_test = $(y_test)")
            # println("obj_test = $(obj_test)")
            #
            x_test = [-0.0318085, 0.067069, -0.0242966, -0.0593736, -0.0321274]
            y_test = [
                -2.16989e-10,
                -1.01848,
                -0.516013,
                -0.0227263,
                -3.19721e-10,
                -1.04482,
                -3.4596e-10,
                -4.51608e-10,
            ]
            obj_test = -0.02187014865840703

            @test isapprox(results.x, x_test, atol = tol)
            @test isapprox(results.y, y_test, atol = tol)
            @test isapprox(results.info.obj_val, obj_test, atol = tol)
            @test results.info.status == :Solved
        end
    end
>>>>>>> fcbbc191
end<|MERGE_RESOLUTION|>--- conflicted
+++ resolved
@@ -1,15 +1,15 @@
 function setup_update_matrices()
-<<<<<<< HEAD
-    options = Dict(:verbose => false,
-                   :eps_abs => 1e-08,
-                   :eps_rel => 1e-08,
-                   :polishing => false,
-                   :check_termination => 1)
+    options = Dict(
+        :verbose => false,
+        :eps_abs => 1e-08,
+        :eps_rel => 1e-08,
+        :polishing => false,
+        :check_termination => 1,
+    )
 
     # This unit test relies on a precomputed reference solution for a randomly generated problem (done in Julia v1.0).
     # However, in newer versions of Julia the random number stream changed leading to a different problem being generated.
     if VERSION < v"1.1"
-
         seed!(1)
 
         n = 5
@@ -49,7 +49,6 @@
         problem[:u] = u
         problem[:m] = m
         problem[:n] = n
-
     else
         problem = Dict()
         # For newer Julia version, load pregenerated problem data
@@ -60,486 +59,12 @@
         end
     end
 
-=======
-    options = Dict(
-        :verbose => false,
-        :eps_abs => 1e-08,
-        :eps_rel => 1e-08,
-        :polish => false,
-        :check_termination => 1,
-    )
-
-    seed!(1)
-
-    n = 5
-    m = 8
-    p = 0.7
-    Pt = sprandn(n, n, p)
-    Pt_new = copy(Pt)
-    P = Pt * Pt' + sparse(I, n, n)
-    #  PtI = findall(!iszero, P)
-    #  (Pti, Ptj) = (getindex.(PtI, 1), getindex.(PtI, 2))
-    Ptx = copy(Pt.nzval)
-
-    Pt_newx = Ptx + 0.1 * randn(length(Ptx))
-    # Pt_new = sparse(Pi, Pj, Pt_newx)
-    P_new = Pt_new * Pt_new' + sparse(I, n, n)
-    q = randn(n)
-    A = sprandn(m, n, p)
-
-    (Ai, Aj, _) = findnz(A)
-    Ax = copy(A.nzval)
-    A_newx = Ax + randn(length(Ax))
-    A_new = sparse(Ai, Aj, A_newx)
-
-    # A_new = copy(A)
-    # A_new.nzval += randn(length(A_new.nzval))
-    l = zeros(m)
-    u = 30 .+ randn(m)
-
-    problem = Dict()
-    problem[:P] = P
-    problem[:P_new] = P_new
-    problem[:q] = q
-    problem[:A] = A
-    problem[:A_new] = A_new
-    problem[:l] = l
-    problem[:u] = u
-    problem[:m] = m
-    problem[:n] = n
->>>>>>> fcbbc191
     return problem, options
 end
 
 tol = 1e-5
 
-<<<<<<< HEAD
 @testset "update_matrices" begin
-
-        @testset "solve" begin
-        problem, options = setup_update_matrices()
-
-        (n, m, P, q, A, l, u) = (problem[:n], problem[:m], problem[:P], problem[:q], problem[:A], problem[:l], problem[:u])
-
-        model = OSQP.Model()
-        OSQP.setup!(model; P=P, q=q, A=A, l=l, u=u, options...)
-        results = OSQP.solve!(model)
-
-        # # Solve with Gurobi
-        # using Gurobi
-        # env = Gurobi.Env()
-        # setparam!(env, "OutputFlag", 1)
-        # model = Gurobi.Model(env, "model")
-        # add_cvars!(model, q); update_model!(model)
-        # add_constrs!(model, A, repmat(['<'], m), u); update_model!(model)
-        # add_constrs!(model, A, repmat(['>'], m), l); update_model!(model)
-        # add_qpterms!(model, P); update_model!(model)
-        # optimize(model)
-        # x_test = get_solution(model)
-        # obj_test= get_objval(model)
-        # y_test = -Gurobi.get_dblattrarray(model, "Pi", 1, 2 * m)
-        # y_test = y_test[m+1:end] + y_test[1:m]
-                #
-        # println("x_test = $(x_test)")
-        # println("y_test = $(y_test)")
-        # println("obj_test = $(obj_test)")
-
-
-        x_test = [-0.324865, 0.598681, -0.066646, -0.00653471, -0.0736556]
-        y_test = [-2.72542e-10, -1.927e-12, -0.547374, -2.25907e-10, -0.645086, -4.09874e-9, -1.4083e-11, -1.26234e-11]
-        obj_test = -0.6736977821770016
-
-        @test isapprox(results.x, x_test, atol=tol)
-        @test isapprox(results.y, y_test, atol=tol)
-        @test isapprox(results.info.obj_val, obj_test, atol=tol)
-        @test results.info.status == :Solved
-
-
-        end
-
-
-        @testset "update_P" begin
-
-        problem, options = setup_update_matrices()
-
-        (n, m, P, q, A, l, u) = (problem[:n], problem[:m],
-                        problem[:P], problem[:q], problem[:A], problem[:l], problem[:u])
-        P_new = problem[:P_new]
-
-        model = OSQP.Model()
-        OSQP.setup!(model; P=P, q=q, A=A, l=l, u=u, options...)
-
-        # Update matrix
-        Pnew_triu = triu(P_new)
-        Pnew_triu_idx = collect(1 : length(Pnew_triu.nzval))
-        OSQP.update!(model, Px=Pnew_triu.nzval, Px_idx=Pnew_triu_idx)
-        results = OSQP.solve!(model)
-
-        # # Solve with Gurobi
-        # using Gurobi
-        # env = Gurobi.Env()
-        # setparam!(env, "OutputFlag", 1)
-        # model = Gurobi.Model(env, "model")
-        # add_cvars!(model, q); update_model!(model)
-        # add_constrs!(model, A, repmat(['<'], m), u); update_model!(model)
-        # add_constrs!(model, A, repmat(['>'], m), l); update_model!(model)
-        # add_qpterms!(model, P_new); update_model!(model)
-        # optimize(model)
-        # x_test = get_solution(model)
-        # obj_test= get_objval(model)
-        # y_test = -Gurobi.get_dblattrarray(model, "Pi", 1, 2 * m)
-        # y_test = y_test[m+1:end] + y_test[1:m]
-                #
-        # println("x_test = $(x_test)")
-        # println("y_test = $(y_test)")
-        # println("obj_test = $(obj_test)")
-
-        x_test = [-0.324865, 0.598681, -0.066646, -0.00653471, -0.0736556]
-        y_test = [-2.72542e-10, -1.927e-12, -0.547374, -2.25907e-10, -0.645086, -4.09874e-9, -1.4083e-11, -1.26234e-11]
-        obj_test = -0.6736977821770016
-
-        @test isapprox(results.x, x_test, atol=tol)
-        @test isapprox(results.y, y_test, atol=tol)
-        @test isapprox(results.info.obj_val, obj_test, atol=tol)
-        @test results.info.status == :Solved
-        end
-
-        @testset "update_P_allind" begin
-
-        problem, options = setup_update_matrices()
-
-        (n, m, P, q, A, l, u) = (problem[:n], problem[:m],
-                        problem[:P], problem[:q], problem[:A], problem[:l], problem[:u])
-        P_new = problem[:P_new]
-
-        model = OSQP.Model()
-        OSQP.setup!(model; P=P, q=q, A=A, l=l, u=u, options...)
-
-        # Update matrix
-        Pnew_triu = triu(P_new)
-        OSQP.update!(model, Px=Pnew_triu.nzval)
-        results = OSQP.solve!(model)
-
-        # # Solve with Gurobi
-        # using Gurobi
-        # env = Gurobi.Env()
-        # setparam!(env, "OutputFlag", 1)
-        # model = Gurobi.Model(env, "model")
-        # add_cvars!(model, q); update_model!(model)
-        # add_constrs!(model, A, repmat(['<'], m), u); update_model!(model)
-        # add_constrs!(model, A, repmat(['>'], m), l); update_model!(model)
-        # add_qpterms!(model, P_new); update_model!(model)
-        # optimize(model)
-        # x_test = get_solution(model)
-        # obj_test= get_objval(model)
-        # y_test = -Gurobi.get_dblattrarray(model, "Pi", 1, 2 * m)
-        # y_test = y_test[m+1:end] + y_test[1:m]
-                #
-        # println("x_test = $(x_test)")
-        # println("y_test = $(y_test)")
-        # println("obj_test = $(obj_test)")
-
-        x_test = [-0.324865, 0.598681, -0.066646, -0.00653471, -0.0736556]
-        y_test = [-2.72542e-10, -1.927e-12, -0.547374, -2.25907e-10, -0.645086, -4.09874e-9, -1.4083e-11, -1.26234e-11]
-        obj_test = -0.6736977821770016
-
-        @test isapprox(results.x, x_test, atol=tol)
-        @test isapprox(results.y, y_test, atol=tol)
-        @test isapprox(results.info.obj_val, obj_test, atol=tol)
-        @test results.info.status == :Solved
-        end
-
-        @testset "update_A" begin
-
-        problem, options = setup_update_matrices()
-
-        (n, m, P, q, A, l, u) = (problem[:n], problem[:m],
-                        problem[:P], problem[:q], problem[:A], problem[:l], problem[:u])
-        A_new = problem[:A_new]
-
-        model = OSQP.Model()
-        OSQP.setup!(model; P=P, q=q, A=A, l=l, u=u, options...)
-
-        # Update matrix
-        A_new_idx = collect(1 : length(A_new.nzval))
-        OSQP.update!(model, Ax=A_new.nzval, Ax_idx=A_new_idx)
-        results = OSQP.solve!(model)
-
-        # # Solve with Gurobi
-        # using Gurobi
-        # env = Gurobi.Env()
-        # setparam!(env, "OutputFlag", 1)
-        # model = Gurobi.Model(env, "model")
-        # add_cvars!(model, q); update_model!(model)
-        # add_constrs!(model, A_new, repmat(['<'], m), u); update_model!(model)
-        # add_constrs!(model, A_new, repmat(['>'], m), l); update_model!(model)
-        # add_qpterms!(model, P); update_model!(model)
-        # optimize(model)
-        # x_test = get_solution(model)
-        # obj_test= get_objval(model)
-        # y_test = -Gurobi.get_dblattrarray(model, "Pi", 1, 2 * m)
-        # y_test = y_test[m+1:end] + y_test[1:m]
-                #
-        # println("x_test = $(x_test)")
-        # println("y_test = $(y_test)")
-        # println("obj_test = $(obj_test)")
-                #
-        x_test = [-0.0318085, 0.067069, -0.0242966, -0.0593736, -0.0321274]
-        y_test = [-2.16989e-10, -1.01848, -0.516013, -0.0227263, -3.19721e-10, -1.04482, -3.4596e-10, -4.51608e-10]
-        obj_test = -0.02187014865840703
-
-
-        @test isapprox(results.x, x_test, atol=tol)
-        @test isapprox(results.y, y_test, atol=tol)
-        @test isapprox(results.info.obj_val, obj_test, atol=tol)
-        @test results.info.status == :Solved
-        end
-
-        @testset "update_A_allind" begin
-
-        problem, options = setup_update_matrices()
-
-        (n, m, P, q, A, l, u) = (problem[:n], problem[:m],
-                        problem[:P], problem[:q], problem[:A], problem[:l], problem[:u])
-        A_new = problem[:A_new]
-
-        model = OSQP.Model()
-        OSQP.setup!(model; P=P, q=q, A=A, l=l, u=u, options...)
-
-        # Update matrix
-        OSQP.update!(model, Ax=A_new.nzval)
-        results = OSQP.solve!(model)
-
-        # # Solve with Gurobi
-        # using Gurobi
-        # env = Gurobi.Env()
-        # setparam!(env, "OutputFlag", 1)
-        # model = Gurobi.Model(env, "model")
-        # add_cvars!(model, q); update_model!(model)
-        # add_constrs!(model, A_new, repmat(['<'], m), u); update_model!(model)
-        # add_constrs!(model, A_new, repmat(['>'], m), l); update_model!(model)
-        # add_qpterms!(model, P); update_model!(model)
-        # optimize(model)
-        # x_test = get_solution(model)
-        # obj_test= get_objval(model)
-        # y_test = -Gurobi.get_dblattrarray(model, "Pi", 1, 2 * m)
-        # y_test = y_test[m+1:end] + y_test[1:m]
-                #
-        # println("x_test = $(x_test)")
-        # println("y_test = $(y_test)")
-        # println("obj_test = $(obj_test)")
-                #
-        x_test = [-0.0318085, 0.067069, -0.0242966, -0.0593736, -0.0321274]
-        y_test = [-2.16989e-10, -1.01848, -0.516013, -0.0227263, -3.19721e-10, -1.04482, -3.4596e-10, -4.51608e-10]
-        obj_test = -0.02187014865840703
-
-
-        @test isapprox(results.x, x_test, atol=tol)
-        @test isapprox(results.y, y_test, atol=tol)
-        @test isapprox(results.info.obj_val, obj_test, atol=tol)
-        @test results.info.status == :Solved
-        end
-
-        @testset "update_P_A_indP_indA" begin
-
-        problem, options = setup_update_matrices()
-
-        (n, m, P, q, A, l, u) = (problem[:n], problem[:m],
-                        problem[:P], problem[:q], problem[:A], problem[:l], problem[:u])
-        P_new = problem[:P_new]
-        A_new = problem[:A_new]
-
-        model = OSQP.Model()
-        OSQP.setup!(model; P=P, q=q, A=A, l=l, u=u, options...)
-
-        # Update matrices P and A
-        P_new_triu = triu(P_new)
-        P_new_triu_idx = collect(1 : length(P_new_triu.nzval))
-        A_new_idx = collect(1 : length(A_new.nzval))
-
-        OSQP.update!(model, Px=P_new_triu.nzval, Px_idx=P_new_triu_idx,
-                        Ax=A_new.nzval, Ax_idx=A_new_idx)
-        results = OSQP.solve!(model)
-
-        # # Solve with Gurobi
-        # using Gurobi
-        # env = Gurobi.Env()
-        # setparam!(env, "OutputFlag", 1)
-        # model = Gurobi.Model(env, "model")
-        # add_cvars!(model, q); update_model!(model)
-        # add_constrs!(model, A_new, repmat(['<'], m), u); update_model!(model)
-        # add_constrs!(model, A_new, repmat(['>'], m), l); update_model!(model)
-        # add_qpterms!(model, P_new); update_model!(model)
-        # optimize(model)
-        # x_test = get_solution(model)
-        # obj_test= get_objval(model)
-        # y_test = -Gurobi.get_dblattrarray(model, "Pi", 1, 2 * m)
-        # y_test = y_test[m+1:end] + y_test[1:m]
-                #
-        # println("x_test = $(x_test)")
-        # println("y_test = $(y_test)")
-        # println("obj_test = $(obj_test)")
-                #
-        x_test = [-0.0318085, 0.067069, -0.0242966, -0.0593736, -0.0321274]
-        y_test = [-2.16989e-10, -1.01848, -0.516013, -0.0227263, -3.19721e-10, -1.04482, -3.4596e-10, -4.51608e-10]
-        obj_test = -0.02187014865840703
-
-        @test isapprox(results.x, x_test, atol=tol)
-        @test isapprox(results.y, y_test, atol=tol)
-        @test isapprox(results.info.obj_val, obj_test, atol=tol)
-        @test results.info.status == :Solved
-        end
-
-        @testset "update_P_A_indP" begin
-
-        problem, options = setup_update_matrices()
-
-        (n, m, P, q, A, l, u) = (problem[:n], problem[:m],
-                        problem[:P], problem[:q], problem[:A], problem[:l], problem[:u])
-        P_new = problem[:P_new]
-        A_new = problem[:A_new]
-
-        model = OSQP.Model()
-        OSQP.setup!(model; P=P, q=q, A=A, l=l, u=u, options...)
-
-        # Update matrices P and A
-        P_new_triu = triu(P_new)
-        P_new_triu_idx = collect(1 : length(P_new_triu.nzval))
-
-        OSQP.update!(model, Px=P_new_triu.nzval, Px_idx=P_new_triu_idx,
-                        Ax=A_new.nzval)
-        results = OSQP.solve!(model)
-
-        # # Solve with Gurobi
-        # using Gurobi
-        # env = Gurobi.Env()
-        # setparam!(env, "OutputFlag", 1)
-        # model = Gurobi.Model(env, "model")
-        # add_cvars!(model, q); update_model!(model)
-        # add_constrs!(model, A_new, repmat(['<'], m), u); update_model!(model)
-        # add_constrs!(model, A_new, repmat(['>'], m), l); update_model!(model)
-        # add_qpterms!(model, P_new); update_model!(model)
-        # optimize(model)
-        # x_test = get_solution(model)
-        # obj_test= get_objval(model)
-        # y_test = -Gurobi.get_dblattrarray(model, "Pi", 1, 2 * m)
-        # y_test = y_test[m+1:end] + y_test[1:m]
-                #
-        # println("x_test = $(x_test)")
-        # println("y_test = $(y_test)")
-        # println("obj_test = $(obj_test)")
-                #
-        x_test = [-0.0318085, 0.067069, -0.0242966, -0.0593736, -0.0321274]
-        y_test = [-2.16989e-10, -1.01848, -0.516013, -0.0227263, -3.19721e-10, -1.04482, -3.4596e-10, -4.51608e-10]
-        obj_test = -0.02187014865840703
-
-        @test isapprox(results.x, x_test, atol=tol)
-        @test isapprox(results.y, y_test, atol=tol)
-        @test isapprox(results.info.obj_val, obj_test, atol=tol)
-        @test results.info.status == :Solved
-        end
-
-        @testset "update_P_A_indA" begin
-
-        problem, options = setup_update_matrices()
-
-        (n, m, P, q, A, l, u) = (problem[:n], problem[:m],
-                        problem[:P], problem[:q], problem[:A], problem[:l], problem[:u])
-        P_new = problem[:P_new]
-        A_new = problem[:A_new]
-
-        model = OSQP.Model()
-        OSQP.setup!(model; P=P, q=q, A=A, l=l, u=u, options...)
-
-        # Update matrices P and A
-        P_new_triu = triu(P_new)
-        A_new_idx = collect(1 : length(A_new.nzval))
-
-        OSQP.update!(model, Px=P_new_triu.nzval,
-                        Ax=A_new.nzval, Ax_idx=A_new_idx)
-        results = OSQP.solve!(model)
-
-        # # Solve with Gurobi
-        # using Gurobi
-        # env = Gurobi.Env()
-        # setparam!(env, "OutputFlag", 1)
-        # model = Gurobi.Model(env, "model")
-        # add_cvars!(model, q); update_model!(model)
-        # add_constrs!(model, A_new, repmat(['<'], m), u); update_model!(model)
-        # add_constrs!(model, A_new, repmat(['>'], m), l); update_model!(model)
-        # add_qpterms!(model, P_new); update_model!(model)
-        # optimize(model)
-        # x_test = get_solution(model)
-        # obj_test= get_objval(model)
-        # y_test = -Gurobi.get_dblattrarray(model, "Pi", 1, 2 * m)
-        # y_test = y_test[m+1:end] + y_test[1:m]
-                #
-        # println("x_test = $(x_test)")
-        # println("y_test = $(y_test)")
-        # println("obj_test = $(obj_test)")
-                #
-        x_test = [-0.0318085, 0.067069, -0.0242966, -0.0593736, -0.0321274]
-        y_test = [-2.16989e-10, -1.01848, -0.516013, -0.0227263, -3.19721e-10, -1.04482, -3.4596e-10, -4.51608e-10]
-        obj_test = -0.02187014865840703
-
-        @test isapprox(results.x, x_test, atol=tol)
-        @test isapprox(results.y, y_test, atol=tol)
-        @test isapprox(results.info.obj_val, obj_test, atol=tol)
-        @test results.info.status == :Solved
-        end
-
-        @testset "update_P_A_allind" begin
-
-        problem, options = setup_update_matrices()
-
-        (n, m, P, q, A, l, u) = (problem[:n], problem[:m],
-                        problem[:P], problem[:q], problem[:A], problem[:l], problem[:u])
-        P_new = problem[:P_new]
-        A_new = problem[:A_new]
-
-        model = OSQP.Model()
-        OSQP.setup!(model; P=P, q=q, A=A, l=l, u=u, options...)
-
-        # Update matrices P and A
-        P_new_triu = triu(P_new)
-
-        OSQP.update!(model, Px=P_new_triu.nzval, Ax=A_new.nzval)
-        results = OSQP.solve!(model)
-
-        # # Solve with Gurobi
-        # using Gurobi
-        # env = Gurobi.Env()
-        # setparam!(env, "OutputFlag", 1)
-        # model = Gurobi.Model(env, "model")
-        # add_cvars!(model, q); update_model!(model)
-        # add_constrs!(model, A_new, repmat(['<'], m), u); update_model!(model)
-        # add_constrs!(model, A_new, repmat(['>'], m), l); update_model!(model)
-        # add_qpterms!(model, P_new); update_model!(model)
-        # optimize(model)
-        # x_test = get_solution(model)
-        # obj_test= get_objval(model)
-        # y_test = -Gurobi.get_dblattrarray(model, "Pi", 1, 2 * m)
-        # y_test = y_test[m+1:end] + y_test[1:m]
-                #
-        # println("x_test = $(x_test)")
-        # println("y_test = $(y_test)")
-        # println("obj_test = $(obj_test)")
-                #
-        x_test = [-0.0318085, 0.067069, -0.0242966, -0.0593736, -0.0321274]
-        y_test = [-2.16989e-10, -1.01848, -0.516013, -0.0227263, -3.19721e-10, -1.04482, -3.4596e-10, -4.51608e-10]
-        obj_test = -0.02187014865840703
-
-        @test isapprox(results.x, x_test, atol=tol)
-        @test isapprox(results.y, y_test, atol=tol)
-        @test isapprox(results.info.obj_val, obj_test, atol=tol)
-        @test results.info.status == :Solved
-        end
-
-=======
-# This unit test relies on a precomputed reference solution for a randomly generated problem (done in Julia v1.0).
-# However, in newer versions of Julia the random number stream changed leading to a different problem being generated.
-if VERSION < v"1.1"
-    @testset "update_matrices" begin
         @testset "solve" begin
             problem, options = setup_update_matrices()
 
@@ -571,7 +96,7 @@
             # obj_test= get_objval(model)
             # y_test = -Gurobi.get_dblattrarray(model, "Pi", 1, 2 * m)
             # y_test = y_test[m+1:end] + y_test[1:m]
-            #
+                    #
             # println("x_test = $(x_test)")
             # println("y_test = $(y_test)")
             # println("obj_test = $(obj_test)")
@@ -614,7 +139,7 @@
 
             # Update matrix
             Pnew_triu = triu(P_new)
-            Pnew_triu_idx = collect(1:length(Pnew_triu.nzval))
+            Pnew_triu_idx = collect(1 : length(Pnew_triu.nzval))
             OSQP.update!(model, Px = Pnew_triu.nzval, Px_idx = Pnew_triu_idx)
             results = OSQP.solve!(model)
 
@@ -632,7 +157,7 @@
             # obj_test= get_objval(model)
             # y_test = -Gurobi.get_dblattrarray(model, "Pi", 1, 2 * m)
             # y_test = y_test[m+1:end] + y_test[1:m]
-            #
+                    #
             # println("x_test = $(x_test)")
             # println("y_test = $(y_test)")
             # println("obj_test = $(obj_test)")
@@ -650,9 +175,9 @@
             ]
             obj_test = -0.6736977821770016
 
-            @test isapprox(results.x, x_test, atol = tol)
-            @test isapprox(results.y, y_test, atol = tol)
-            @test isapprox(results.info.obj_val, obj_test, atol = tol)
+            @test isapprox(results.x, x_test, atol=tol)
+            @test isapprox(results.y, y_test, atol=tol)
+            @test isapprox(results.info.obj_val, obj_test, atol=tol)
             @test results.info.status == :Solved
         end
 
@@ -692,14 +217,13 @@
             # obj_test= get_objval(model)
             # y_test = -Gurobi.get_dblattrarray(model, "Pi", 1, 2 * m)
             # y_test = y_test[m+1:end] + y_test[1:m]
-            #
+                    #
             # println("x_test = $(x_test)")
             # println("y_test = $(y_test)")
             # println("obj_test = $(obj_test)")
 
             x_test = [-0.324865, 0.598681, -0.066646, -0.00653471, -0.0736556]
-            y_test = [
-                -2.72542e-10,
+            y_test = [-2.72542e-10,
                 -1.927e-12,
                 -0.547374,
                 -2.25907e-10,
@@ -734,7 +258,7 @@
             OSQP.setup!(model; P = P, q = q, A = A, l = l, u = u, options...)
 
             # Update matrix
-            A_new_idx = collect(1:length(A_new.nzval))
+            A_new_idx = collect(1 : length(A_new.nzval))
             OSQP.update!(model, Ax = A_new.nzval, Ax_idx = A_new_idx)
             results = OSQP.solve!(model)
 
@@ -752,11 +276,11 @@
             # obj_test= get_objval(model)
             # y_test = -Gurobi.get_dblattrarray(model, "Pi", 1, 2 * m)
             # y_test = y_test[m+1:end] + y_test[1:m]
-            #
-            # println("x_test = $(x_test)")
-            # println("y_test = $(y_test)")
-            # println("obj_test = $(obj_test)")
-            #
+                    #
+            # println("x_test = $(x_test)")
+            # println("y_test = $(y_test)")
+            # println("obj_test = $(obj_test)")
+                    #
             x_test = [-0.0318085, 0.067069, -0.0242966, -0.0593736, -0.0321274]
             y_test = [
                 -2.16989e-10,
@@ -770,9 +294,9 @@
             ]
             obj_test = -0.02187014865840703
 
-            @test isapprox(results.x, x_test, atol = tol)
-            @test isapprox(results.y, y_test, atol = tol)
-            @test isapprox(results.info.obj_val, obj_test, atol = tol)
+            @test isapprox(results.x, x_test, atol=tol)
+            @test isapprox(results.y, y_test, atol=tol)
+            @test isapprox(results.info.obj_val, obj_test, atol=tol)
             @test results.info.status == :Solved
         end
 
@@ -811,11 +335,11 @@
             # obj_test= get_objval(model)
             # y_test = -Gurobi.get_dblattrarray(model, "Pi", 1, 2 * m)
             # y_test = y_test[m+1:end] + y_test[1:m]
-            #
-            # println("x_test = $(x_test)")
-            # println("y_test = $(y_test)")
-            # println("obj_test = $(obj_test)")
-            #
+                    #
+            # println("x_test = $(x_test)")
+            # println("y_test = $(y_test)")
+            # println("obj_test = $(obj_test)")
+                    #
             x_test = [-0.0318085, 0.067069, -0.0242966, -0.0593736, -0.0321274]
             y_test = [
                 -2.16989e-10,
@@ -855,8 +379,8 @@
 
             # Update matrices P and A
             P_new_triu = triu(P_new)
-            P_new_triu_idx = collect(1:length(P_new_triu.nzval))
-            A_new_idx = collect(1:length(A_new.nzval))
+            P_new_triu_idx = collect(1 : length(P_new_triu.nzval))
+            A_new_idx = collect(1 : length(A_new.nzval))
 
             OSQP.update!(
                 model,
@@ -881,11 +405,11 @@
             # obj_test= get_objval(model)
             # y_test = -Gurobi.get_dblattrarray(model, "Pi", 1, 2 * m)
             # y_test = y_test[m+1:end] + y_test[1:m]
-            #
-            # println("x_test = $(x_test)")
-            # println("y_test = $(y_test)")
-            # println("obj_test = $(obj_test)")
-            #
+                    #
+            # println("x_test = $(x_test)")
+            # println("y_test = $(y_test)")
+            # println("obj_test = $(obj_test)")
+                    #
             x_test = [-0.0318085, 0.067069, -0.0242966, -0.0593736, -0.0321274]
             y_test = [
                 -2.16989e-10,
@@ -925,7 +449,7 @@
 
             # Update matrices P and A
             P_new_triu = triu(P_new)
-            P_new_triu_idx = collect(1:length(P_new_triu.nzval))
+            P_new_triu_idx = collect(1 : length(P_new_triu.nzval))
 
             OSQP.update!(
                 model,
@@ -949,11 +473,11 @@
             # obj_test= get_objval(model)
             # y_test = -Gurobi.get_dblattrarray(model, "Pi", 1, 2 * m)
             # y_test = y_test[m+1:end] + y_test[1:m]
-            #
-            # println("x_test = $(x_test)")
-            # println("y_test = $(y_test)")
-            # println("obj_test = $(obj_test)")
-            #
+                    #
+            # println("x_test = $(x_test)")
+            # println("y_test = $(y_test)")
+            # println("obj_test = $(obj_test)")
+                    #
             x_test = [-0.0318085, 0.067069, -0.0242966, -0.0593736, -0.0321274]
             y_test = [
                 -2.16989e-10,
@@ -993,7 +517,7 @@
 
             # Update matrices P and A
             P_new_triu = triu(P_new)
-            A_new_idx = collect(1:length(A_new.nzval))
+            A_new_idx = collect(1 : length(A_new.nzval))
 
             OSQP.update!(
                 model,
@@ -1017,11 +541,11 @@
             # obj_test= get_objval(model)
             # y_test = -Gurobi.get_dblattrarray(model, "Pi", 1, 2 * m)
             # y_test = y_test[m+1:end] + y_test[1:m]
-            #
-            # println("x_test = $(x_test)")
-            # println("y_test = $(y_test)")
-            # println("obj_test = $(obj_test)")
-            #
+                    #
+            # println("x_test = $(x_test)")
+            # println("y_test = $(y_test)")
+            # println("obj_test = $(obj_test)")
+                    #
             x_test = [-0.0318085, 0.067069, -0.0242966, -0.0593736, -0.0321274]
             y_test = [
                 -2.16989e-10,
@@ -1079,11 +603,11 @@
             # obj_test= get_objval(model)
             # y_test = -Gurobi.get_dblattrarray(model, "Pi", 1, 2 * m)
             # y_test = y_test[m+1:end] + y_test[1:m]
-            #
-            # println("x_test = $(x_test)")
-            # println("y_test = $(y_test)")
-            # println("obj_test = $(obj_test)")
-            #
+                    #
+            # println("x_test = $(x_test)")
+            # println("y_test = $(y_test)")
+            # println("obj_test = $(obj_test)")
+                    #
             x_test = [-0.0318085, 0.067069, -0.0242966, -0.0593736, -0.0321274]
             y_test = [
                 -2.16989e-10,
@@ -1102,6 +626,5 @@
             @test isapprox(results.info.obj_val, obj_test, atol = tol)
             @test results.info.status == :Solved
         end
-    end
->>>>>>> fcbbc191
+
 end