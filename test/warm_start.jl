function setup_warm_start()
<<<<<<< HEAD
    options = Dict(:verbose => false,
                   :eps_abs => 1e-08,
                   :eps_rel => 1e-08,
                   :polishing => false,
                   :adaptive_rho => false,
                   :check_termination => 1)
=======
    options = Dict(
        :verbose => false,
        :eps_abs => 1e-08,
        :eps_rel => 1e-08,
        :polish => false,
        :adaptive_rho => false,
        :check_termination => 1,
    )
>>>>>>> fcbbc191
    return options
end

tol = 1e-5

@testset "warm_start" begin
    @testset "warm_start_problem" begin
        seed!(1)

        n = 100
        m = 200
        P = sprandn(n, n, 0.9)
        P = P' * P
        q = randn(n)
        A = sprandn(m, n, 0.9)
        u = rand(m) * 2
        l = -rand(m) * 2

        options = setup_warm_start()

        model = OSQP.Model()
        OSQP.setup!(model; P = P, q = q, A = A, l = l, u = u, options...)
        results = OSQP.solve!(model)

        # Store optimal values
        x_opt = results.x
        y_opt = results.y
        tot_iter = results.info.iter

        # Warm start with zeros to check if number of iterations is the same
        OSQP.warm_start!(model, x = zeros(n), y = zeros(m))
        results = OSQP.solve!(model)
        @test results.info.iter == tot_iter

        # Warm start with optimal values and check that total number of iter < 10
        OSQP.warm_start!(model, x = x_opt, y = y_opt)
        results = OSQP.solve!(model)
        @test results.info.iter <= 10
    end
end<|MERGE_RESOLUTION|>--- conflicted
+++ resolved
@@ -1,21 +1,12 @@
 function setup_warm_start()
-<<<<<<< HEAD
-    options = Dict(:verbose => false,
-                   :eps_abs => 1e-08,
-                   :eps_rel => 1e-08,
-                   :polishing => false,
-                   :adaptive_rho => false,
-                   :check_termination => 1)
-=======
     options = Dict(
         :verbose => false,
         :eps_abs => 1e-08,
         :eps_rel => 1e-08,
-        :polish => false,
+        :polishing => false,
         :adaptive_rho => false,
         :check_termination => 1,
     )
->>>>>>> fcbbc191
     return options
 end
 
