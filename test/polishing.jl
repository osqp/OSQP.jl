--- conflicted
+++ resolved
@@ -1,21 +1,12 @@
 function setup_polishing()
-<<<<<<< HEAD
-    options = Dict(:verbose => false,
-                   :polishing => true,
-                   :eps_abs => 1e-03,
-                   :eps_rel => 1e-03,
-                   :verbose => false,
-                   :max_iter => 5000)
-=======
     options = Dict(
         :verbose => false,
-        :polish => true,
+        :polishing => true,
         :eps_abs => 1e-03,
         :eps_rel => 1e-03,
         :verbose => false,
         :max_iter => 5000,
     )
->>>>>>> fcbbc191
     return options
 end
 
