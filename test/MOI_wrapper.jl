module TestOSQP

using Test
using LinearAlgebra
using Random
using SparseArrays

using MathOptInterface
const MOI = MathOptInterface
const MOIU = MOI.Utilities

using OSQP
using OSQP.MathOptInterfaceOSQP

const Affine = MOI.ScalarAffineFunction{Float64}

function runtests()
    for name in names(@__MODULE__; all = true)
        if startswith("$(name)", "test_")
            @testset "$(name)" begin
                getfield(@__MODULE__, name)()
            end
        end
    end
    return
end

const config = MOI.Test.Config(
    atol = 1e-4,
    rtol = 1e-4,
    exclude = Any[
        MOI.ConstraintBasisStatus,
        MOI.VariableBasisStatus,
        MOI.ConstraintName,
        MOI.VariableName,
        MOI.ObjectiveBound,
        MOI.DualObjectiveValue,
    ],
)

function defaultoptimizer()
    optimizer = OSQP.Optimizer()
    MOI.set(optimizer, MOI.Silent(), true)
    MOI.set(optimizer, OSQPSettings.EpsAbs(), 1e-8)
    MOI.set(optimizer, OSQPSettings.EpsRel(), 1e-16)
    MOI.set(optimizer, OSQPSettings.MaxIter(), 10000)
    MOI.set(optimizer, OSQPSettings.AdaptiveRhoInterval(), 25) # required for deterministic behavior
    return optimizer
end
function bridged_optimizer()
    optimizer = defaultoptimizer()
    cached = MOIU.CachingOptimizer(
        MOIU.UniversalFallback(OSQPModel{Float64}()),
        optimizer,
    )
    return MOI.Bridges.full_bridge_optimizer(cached, Float64)
end

<<<<<<< HEAD
=======
# FIXME: type piracy. Needs https://github.com/jump-dev/MathOptInterface.jl/issues/1310
function MOI.get(
    optimizer::MOIU.CachingOptimizer,
    attr::MOI.ConstraintPrimal,
    ci::MOI.ConstraintIndex,
)
    # FIXME `get_fallback` should do this first line
    MOI.check_result_index_bounds(optimizer, attr)
    return MOI.Utilities.get_fallback(optimizer, attr, ci)
end

>>>>>>> a173b5a3
function test_runtests()
    model = bridged_optimizer()
    MOI.Test.runtests(
        model,
        config,
        exclude = String[
            "test_attribute_SolverVersion",
            # Expected test failures:
            #   MathOptInterface.jl issue #1431
            "test_model_LowerBoundAlreadySet",
            "test_model_UpperBoundAlreadySet",
            # FIXME
            # See https://github.com/jump-dev/MathOptInterface.jl/issues/1773
            "test_infeasible_MAX_SENSE",
            "test_infeasible_MAX_SENSE_offset",
            "test_infeasible_MIN_SENSE",
            "test_infeasible_MIN_SENSE_offset",
            "test_infeasible_affine_MAX_SENSE",
            "test_infeasible_affine_MAX_SENSE_offset",
            "test_infeasible_affine_MIN_SENSE",
            "test_infeasible_affine_MIN_SENSE_offset",
            # FIXME
            # See https://github.com/jump-dev/MathOptInterface.jl/issues/1759
            "test_unbounded_MAX_SENSE",
            "test_unbounded_MAX_SENSE_offset",
            "test_unbounded_MIN_SENSE",
            "test_unbounded_MIN_SENSE_offset",
            # FIXME
            "test_model_copy_to_UnsupportedAttribute",
            # Segfault
            "test_model_copy_to_UnsupportedConstraint",
        ],
    )
    return
end

function test_ProblemModificationCache()
    rng = MersenneTwister(1234)
    n = 15
    m = 10
    q = randn(rng, n)
    P = (X = sprandn(rng, n, n, 0.1); X' * X)
    P += eps() * I # needed for a test later on
    l = -rand(rng, m)
    u = rand(rng, m)
    A = sprandn(rng, m, n, 0.6)
    modcache = MathOptInterfaceOSQP.ProblemModificationCache(P, q, A, l, u)

    model = OSQP.Model()
    OSQP.setup!(
        model;
        P = P,
        q = q,
        A = A,
        l = l,
        u = u,
        verbose = false,
        eps_abs = 1e-8,
        eps_rel = 1e-16,
    )
    baseresults = OSQP.solve!(model)
    @test baseresults.info.status == :Solved

    # Modify q, ensure that updating results in the same solution as calling setup! with the modified q
    @test !modcache.q.dirty
    modcache.q[3] = 5.0
    @test modcache.q.dirty
    @test modcache.q.data[3] == 5.0
    MathOptInterfaceOSQP.processupdates!(model, modcache)
    @test !modcache.q.dirty
    qmod_update_results = OSQP.solve!(model)
    @test !isapprox(baseresults.x, qmod_update_results.x; atol = 1e-1) # ensure that new results are significantly different
    model2 = OSQP.Model()
    OSQP.setup!(
        model2;
        P = P,
        q = modcache.q.data,
        A = A,
        l = l,
        u = u,
        verbose = false,
        eps_abs = 1e-8,
        eps_rel = 1e-16,
    )
    qmod_setup_results = OSQP.solve!(model2)
    @test qmod_update_results.x ≈ qmod_setup_results.x atol = 1e-7

    # Modify A, ensure that updating results in the same solution as calling setup! with the modified A and q
    (rows, cols, _) = findnz(A)
    Amodindex = rand(rng, 1:nnz(A))
    row = rows[Amodindex]
    col = cols[Amodindex]
    val = randn(rng)
    modcache.A[row, col] = val
    MathOptInterfaceOSQP.processupdates!(model, modcache)
    @test isempty(modcache.A.modifications)
    Amod_update_results = OSQP.solve!(model)
    @test !isapprox(baseresults.x, Amod_update_results.x; atol = 1e-1) # ensure that new results are significantly different
    @test !isapprox(qmod_update_results.x, Amod_update_results.x; atol = 1e-1) # ensure that new results are significantly different
    Amod = copy(A)
    Amod[row, col] = val
    model3 = OSQP.Model()
    OSQP.setup!(
        model3;
        P = P,
        q = modcache.q.data,
        A = Amod,
        l = l,
        u = u,
        verbose = false,
        eps_abs = 1e-8,
        eps_rel = 1e-16,
    )
    Amod_setup_results = OSQP.solve!(model3)
    @test Amod_update_results.x ≈ Amod_setup_results.x atol = 1e-7

    # MatrixModificationCache: colon indexing
    modcache.P[:] = 0.0
    for i in 1:n
        modcache.P[i, i] = 1.0
    end
    MathOptInterfaceOSQP.processupdates!(model, modcache)
    Pmod_update_results = OSQP.solve!(model)
    model4 = OSQP.Model()
    Pmod = sparse(1.0I, n, n)
    OSQP.setup!(
        model4;
        P = Pmod,
        q = modcache.q.data,
        A = Amod,
        l = l,
        u = u,
        verbose = false,
        eps_abs = 1e-8,
        eps_rel = 1e-16,
    )
    Pmod_setup_results = OSQP.solve!(model4)
    @test Pmod_update_results.x ≈ Pmod_setup_results.x atol = 1e-7

    # Modifying the sparsity pattern is not allowed
    nzinds = map(CartesianIndex, zip(rows, cols))
    zinds = zinds = setdiff(vec(CartesianIndices(A)), nzinds)
    for zind in zinds
        @test_throws ArgumentError modcache.A[zind[1], zind[2]] = randn(rng)
    end
    @test_throws ArgumentError modcache.A[:] = 1
end

function _test_optimizer_modification(
    modfun::Base.Callable,
    model::MOI.ModelLike,
    optimizer::T,
    idxmap::MOIU.IndexMap,
    cleanoptimizer::T,
    config::MOI.Test.Config,
) where {T<:MOI.AbstractOptimizer}
    # apply modfun to both the model and the optimizer
    modfun(model)
    modfun(optimizer)

    # copy model into clean optimizer
    cleanidxmap = MOI.copy_to(cleanoptimizer, model)
    @test cleanidxmap.var_map == idxmap.var_map
    @test cleanidxmap.con_map == idxmap.con_map

    # call optimize! on both optimizers
    MOI.optimize!(optimizer)
    MOI.optimize!(cleanoptimizer)

    # compare results
    atol = config.atol
    rtol = config.rtol
    @test MOI.get(optimizer, MOI.TerminationStatus()) ==
          MOI.get(cleanoptimizer, MOI.TerminationStatus())
    @test MOI.get(optimizer, MOI.PrimalStatus()) ==
          MOI.get(cleanoptimizer, MOI.PrimalStatus())
    @test MOI.get(optimizer, MOI.ObjectiveValue()) ≈
          MOI.get(cleanoptimizer, MOI.ObjectiveValue()) atol = atol rtol = rtol

    if MOI.get(optimizer, MOI.PrimalStatus()) == MOI.FEASIBLE_POINT
        modelvars = MOI.get(model, MOI.ListOfVariableIndices())
        for v_model in modelvars
            v_optimizer = idxmap[v_model]
            @test MOI.get(optimizer, MOI.VariablePrimal(), v_optimizer) ≈
                  MOI.get(cleanoptimizer, MOI.VariablePrimal(), v_optimizer) atol =
                atol rtol = rtol
        end
    end

    @test MOI.get(optimizer, MOI.DualStatus()) ==
          MOI.get(cleanoptimizer, MOI.DualStatus())
    if MOI.get(optimizer, MOI.DualStatus()) == MOI.FEASIBLE_POINT
        for (F, S) in MOI.get(model, MOI.ListOfConstraintTypesPresent())
            cis_model = MOI.get(model, MOI.ListOfConstraintIndices{F,S}())
            for ci_model in cis_model
                ci_optimizer = idxmap[ci_model]
                @test MOI.get(optimizer, MOI.ConstraintDual(), ci_optimizer) ≈
                      MOI.get(
                    cleanoptimizer,
                    MOI.ConstraintDual(),
                    ci_optimizer,
                ) atol = atol rtol = rtol
            end
        end
    end
end

function zero_warm_start!(optimizer::MOI.ModelLike, vars, cons)
    for vi in vars
        MOI.set(optimizer, MOI.VariablePrimalStart(), vi, 0.0)
    end
    for ci in cons
        MOI.set(optimizer, MOI.ConstraintDualStart(), ci, -0.0)
    end
end

term(c, x::MOI.VariableIndex) = MOI.ScalarAffineTerm(c, x)
function term(c, x::MOI.VariableIndex, y::MOI.VariableIndex)
    return MOI.ScalarQuadraticTerm(c, x, y)
end

function test_no_CachingOptimizer_problem_modification_after_copy_to()
    # Initial setup: modified version of MOI.Test.linear1test
    # min -x
    # st   x + y <= 1   (x + y - 1 ∈ Nonpositives)
    #       x, y >= 0   (x, y ∈ Nonnegatives)
    model = OSQPModel{Float64}()
    MOI.empty!(model)
    v = MOI.add_variables(model, 2)
    x, y = v
    cf = MOI.ScalarAffineFunction(
        [term.([0.0, 0.0], v); term.([1.0, 1.0], v); term.([0.0, 0.0], v)],
        0.0,
    )
    c = MOI.add_constraint(model, cf, MOI.Interval(-Inf, 1.0))
    vc1 = MOI.add_constraint(model, 1.0v[1], MOI.Interval(0.0, Inf))
    vc2 = MOI.add_constraint(model, 1.0v[2], MOI.Interval(0.0, Inf))
    objf = MOI.ScalarAffineFunction(
        [term.([0.0, 0.0], v); term.([-1.0, 0.0], v); term.([0.0, 0.0], v)],
        0.0,
    )
    MOI.set(
        model,
        MOI.ObjectiveFunction{MOI.ScalarAffineFunction{Float64}}(),
        objf,
    )
    MOI.set(model, MOI.ObjectiveSense(), MOI.MIN_SENSE)

    optimizer = defaultoptimizer()
    idxmap = MOI.copy_to(optimizer, model)
    @test MOI.get(optimizer, MOI.ObjectiveSense()) == MOI.MIN_SENSE
    @test MOI.get(optimizer, MOI.NumberOfVariables()) == 2
    @test MOI.get(optimizer, MOI.ListOfVariableIndices()) ==
          [MOI.VariableIndex(1), MOI.VariableIndex(2)]
    @test MOI.is_valid(optimizer, MOI.VariableIndex(2))
    @test !MOI.is_valid(optimizer, MOI.VariableIndex(3))

    MOI.optimize!(optimizer)

    # ensure that unmodified model is correct
    atol = config.atol
    rtol = config.rtol
    @test MOI.get(optimizer, MOI.TerminationStatus()) == MOI.OPTIMAL
    @test MOI.get(optimizer, MOI.PrimalStatus()) == MOI.FEASIBLE_POINT
    @test MOI.get(optimizer, MOI.ObjectiveValue()) ≈ -1 atol = atol rtol = rtol
    @test MOI.get(optimizer, MOI.VariablePrimal(), getindex.(Ref(idxmap), v)) ≈
          [1, 0] atol = atol rtol = rtol
    @test MOI.get(optimizer, MOI.DualStatus()) == MOI.FEASIBLE_POINT
    @test MOI.get(optimizer, MOI.ConstraintDual(), idxmap[c]) ≈ -1 atol = atol rtol =
        rtol
    @test MOI.get(optimizer, MOI.ConstraintDual(), idxmap[vc1]) ≈ 0 atol = atol rtol =
        rtol
    @test MOI.get(optimizer, MOI.ConstraintDual(), idxmap[vc2]) ≈ 1 atol = atol rtol =
        rtol

    # test default warm start
    itercold = optimizer.results.info.iter
    MOI.optimize!(optimizer)
    iterwarm = optimizer.results.info.iter
    @test iterwarm < itercold

    # test allocations
    allocs = @allocated MOI.optimize!(optimizer)
    @test allocs == 0

    # ensure that solving a second time results in the same answer after zeroing warm start
    zero_warm_start!(optimizer, values(idxmap.var_map), values(idxmap.con_map))
    _test_optimizer_modification(
        m -> (),
        model,
        optimizer,
        idxmap,
        defaultoptimizer(),
        MOI.Test.Config(atol = 0.0, rtol = 0.0),
    )

    function mapfrommodel(
        ::MOI.AbstractOptimizer,
        x::Union{MOI.VariableIndex,<:MOI.ConstraintIndex},
    )
        return idxmap[x]
    end
    function mapfrommodel(
        ::MOI.ModelLike,
        x::Union{MOI.VariableIndex,<:MOI.ConstraintIndex},
    )
        return x
    end

    # change objective to min -2y
    _test_optimizer_modification(
        model,
        optimizer,
        idxmap,
        defaultoptimizer(),
        config,
    ) do m
        newobjf =
            MOI.ScalarAffineFunction([term(-2.0, mapfrommodel(m, y))], 0.0)
        F = typeof(newobjf)
        return MOI.set(m, MOI.ObjectiveFunction{F}(), newobjf)
    end

    # add a constant to the objective
    objval_before = MOI.get(optimizer, MOI.ObjectiveValue())
    objconstant = 1.5
    _test_optimizer_modification(
        model,
        optimizer,
        idxmap,
        defaultoptimizer(),
        config,
    ) do m
        attr = MOI.ObjectiveFunction{Affine}()
        return MOI.modify(m, attr, MOI.ScalarConstantChange(objconstant))
    end
    objval_after = MOI.get(optimizer, MOI.ObjectiveValue())
    @test objval_after ≈ objval_before + objconstant atol = 1e-8

    # change objective to min -y using ScalarCoefficientChange
    _test_optimizer_modification(
        model,
        optimizer,
        idxmap,
        defaultoptimizer(),
        config,
    ) do m
        attr = MOI.ObjectiveFunction{Affine}()
        return MOI.modify(
            m,
            attr,
            MOI.ScalarCoefficientChange(mapfrommodel(m, y), -1.0),
        )
    end
    @test MOI.get(optimizer, MOI.ObjectiveValue()) ≈
          0.5 * objval_before + objconstant atol = 1e-8

    # change x + y <= 1 to x + 2 y + 0.5 <= 1
    _test_optimizer_modification(
        model,
        optimizer,
        idxmap,
        defaultoptimizer(),
        config,
    ) do m
        attr = MOI.ConstraintFunction()
        ci = mapfrommodel(m, c)
        return MOI.set(
            m,
            attr,
            ci,
            MOI.ScalarAffineFunction(
                term.([1.0, 1.0, 1.0], mapfrommodel.(Ref(m), [x, x, y])),
                0.5,
            ),
        )
    end

    # change back to x + y <= 1 using ScalarCoefficientChange
    _test_optimizer_modification(
        model,
        optimizer,
        idxmap,
        defaultoptimizer(),
        config,
    ) do m
        ci = mapfrommodel(m, c)
        return MOI.modify(
            m,
            ci,
            MOI.ScalarCoefficientChange(mapfrommodel(m, y), 1.0),
        )
    end

    # flip the feasible set around from what it was originally and minimize +x
    _test_optimizer_modification(
        model,
        optimizer,
        idxmap,
        defaultoptimizer(),
        config,
    ) do m
        # objective
        newobjf = convert(MOI.ScalarAffineFunction{Float64}, mapfrommodel(m, x))
        F = typeof(newobjf)
        MOI.set(m, MOI.ObjectiveFunction{F}(), newobjf)

        # c
        attr = MOI.ConstraintFunction()
        ci = mapfrommodel(m, c)
        MOI.set(
            m,
            attr,
            ci,
            MOI.ScalarAffineFunction(
                term.([1.0, 1.0], mapfrommodel.(Ref(m), [x, y])),
                0.0,
            ),
        )

        attr = MOI.ConstraintSet()
        MOI.set(m, attr, ci, MOI.Interval(-1.0, Inf))

        # vc1
        attr = MOI.ConstraintSet()
        ci = mapfrommodel(m, vc1)
        MOI.set(m, attr, ci, MOI.Interval(-Inf, 0.0))

        # vc2
        attr = MOI.ConstraintSet()
        ci = mapfrommodel(m, vc2)
        return MOI.set(m, attr, ci, MOI.Interval(-Inf, 0.0))
    end

    testflipped = function ()
        @test MOI.get(optimizer, MOI.TerminationStatus()) == MOI.OPTIMAL
        @test MOI.get(optimizer, MOI.PrimalStatus()) == MOI.FEASIBLE_POINT
        @test MOI.get(optimizer, MOI.ObjectiveValue()) ≈ -1 atol = atol rtol =
            rtol
        @test MOI.get(
            optimizer,
            MOI.VariablePrimal(),
            getindex.(Ref(idxmap), v),
        ) ≈ [-1, 0] atol = atol rtol = rtol
        @test MOI.get(optimizer, MOI.DualStatus()) == MOI.FEASIBLE_POINT
        @test MOI.get(optimizer, MOI.ConstraintDual(), idxmap[c]) ≈ 1 atol =
            atol rtol = rtol
        @test MOI.get(optimizer, MOI.ConstraintDual(), idxmap[vc1]) ≈ 0 atol =
            atol rtol = rtol
        @test MOI.get(optimizer, MOI.ConstraintDual(), idxmap[vc2]) ≈ -1 atol =
            atol rtol = rtol
    end
    testflipped()

    # update settings
    @test optimizer.results.info.status_polish == 0
    MOI.set(optimizer, OSQPSettings.Polish(), true)
    MOI.optimize!(optimizer)
    @test optimizer.results.info.status_polish == 1
    return testflipped()
end

function no_CachingOptimizer_Vector_problem_modification_after_copy_to()
    # from basic.jl:
    model = OSQPModel{Float64}()
    x = MOI.add_variables(model, 2)
    P11 = 11.0
    q = [3.0, 4.0]
    u = [0.0, 0.0, -15, 100, 80]
    A = sparse(Float64[-1 0; 0 -1; -1 -3; 2 5; 3 4])
    I, J, coeffs = findnz(A)
    objf = MOI.ScalarQuadraticFunction(
        [term(2 * P11, x[1], x[1]), term(0.0, x[1], x[2])],
        term.(q, x),
        0.0,
    )
    MOI.set(model, MOI.ObjectiveFunction{typeof(objf)}(), objf)
    MOI.set(model, MOI.ObjectiveSense(), MOI.MIN_SENSE)
    cf = MOI.VectorAffineFunction(
        MOI.VectorAffineTerm.(
            Int64.(I),
            term.(coeffs, map(j -> getindex(x, j), J)),
        ),
        -u,
    )
    c = MOI.add_constraint(model, cf, MOI.Nonpositives(length(u)))

    optimizer = defaultoptimizer()
    idxmap = MOI.copy_to(optimizer, model)
    @test MOI.get(optimizer, MOI.ObjectiveSense()) == MOI.MIN_SENSE
    @test MOI.get(optimizer, MOI.NumberOfVariables()) == 2
    @test MOI.get(optimizer, MOI.ListOfVariableIndices()) ==
          [MOI.VariableIndex(1), MOI.VariableIndex(2)]
    @test MOI.is_valid(optimizer, MOI.VariableIndex(2))
    @test !MOI.is_valid(optimizer, MOI.VariableIndex(3))

    MOI.optimize!(optimizer)

    # check result before modification
    atol = config.atol
    rtol = config.rtol
    @test MOI.get(optimizer, MOI.TerminationStatus()) == MOI.OPTIMAL
    @test MOI.get(optimizer, MOI.PrimalStatus()) == MOI.FEASIBLE_POINT
    @test MOI.get(optimizer, MOI.ObjectiveValue()) ≈ 20.0 atol = atol rtol =
        rtol
    @test MOI.get(optimizer, MOI.VariablePrimal(), getindex.(Ref(idxmap), x)) ≈
          [0.0; 5.0] atol = atol rtol = rtol
    @test MOI.get(optimizer, MOI.DualStatus()) == MOI.FEASIBLE_POINT
    @test MOI.get(optimizer, MOI.ConstraintDual(), idxmap[c]) ≈
          -[1.666666666666; 0.0; 1.3333333; 0.0; 0.0] atol = atol rtol = rtol

    # test allocations
    allocs = @allocated MOI.optimize!(optimizer)
    @test allocs == 0

    function mapfrommodel(
        ::MOI.AbstractOptimizer,
        x::Union{MOI.VariableIndex,<:MOI.ConstraintIndex},
    )
        return idxmap[x]
    end
    function mapfrommodel(
        ::MOI.ModelLike,
        x::Union{MOI.VariableIndex,<:MOI.ConstraintIndex},
    )
        return x
    end

    # make random modifications to constraints
    randvectorconfig = MOI.Test.Config(atol = Inf, rtol = 1e-4)
    rng = MersenneTwister(1234)
    for i in 1:100
        newcoeffs = copy(coeffs)
        modindex = rand(rng, 1:length(newcoeffs))
        newcoeffs[modindex] = 0
        newconst = round.(5 .* (rand(rng, length(u)) .- 0.5); digits = 2)
        _test_optimizer_modification(
            model,
            optimizer,
            idxmap,
            defaultoptimizer(),
            randvectorconfig,
        ) do m
            attr = MOI.ConstraintFunction()
            ci = mapfrommodel(m, c)
            newcf = MOI.VectorAffineFunction(
                MOI.VectorAffineTerm.(
                    Int64.(I),
                    term.(newcoeffs, map(j -> getindex(x, j), J)),
                ),
                newconst,
            )
            return MOI.set(m, attr, ci, newcf)
        end
    end
end

function test_no_CachingOptimizer_Warm_starting()
    # define QP:
    # min 1/2 x'Px + q'x
    # s.t. Ax <= u   <=> -Ax + u in Nonnegatives
    #      Ax >= l   <=> Ax - l in Nonnegatives

    l = [1.0; 0; 0]
    u = [1.0; 0.7; 0.7]

    model = MOIU.UniversalFallback(OSQPModel{Float64}())
    optimizer = defaultoptimizer()

    x = MOI.add_variables(model, 2)
    objective_function =
        1.0x[1] + 1.0x[2] + 2.0x[1] * x[1] + 1.0x[1] * x[2] + 1.0x[2] * x[2]
    MOI.set(
        model,
        MOI.ObjectiveFunction{MOI.ScalarQuadraticFunction{Float64}}(),
        objective_function,
    )
    MOI.set(model, MOI.ObjectiveSense(), MOI.MIN_SENSE)
    Aneg = [
        MOI.VectorAffineTerm(1, MOI.ScalarAffineTerm(-1.0, x[1])),
        MOI.VectorAffineTerm(1, MOI.ScalarAffineTerm(-1.0, x[2])),
        MOI.VectorAffineTerm(2, MOI.ScalarAffineTerm(-1.0, x[1])),
        MOI.VectorAffineTerm(3, MOI.ScalarAffineTerm(-1.0, x[2])),
    ]
    MOI.add_constraint(
        model,
        MOI.VectorAffineFunction(Aneg, u),
        MOI.Nonnegatives(3),
    )
    A = [
        MOI.VectorAffineTerm(1, MOI.ScalarAffineTerm(1.0, x[1])),
        MOI.VectorAffineTerm(1, MOI.ScalarAffineTerm(1.0, x[2])),
        MOI.VectorAffineTerm(2, MOI.ScalarAffineTerm(1.0, x[1])),
        MOI.VectorAffineTerm(3, MOI.ScalarAffineTerm(1.0, x[2])),
    ]
    con1 = MOI.add_constraint(
        model,
        MOI.VectorAffineFunction(A, -u),
        MOI.Nonpositives(3),
    )
    con2 = MOI.add_constraint(
        model,
        MOI.VectorAffineFunction(A, -l),
        MOI.Nonnegatives(3),
    )

    MOI.empty!(optimizer)
    idxmap = MOI.copy_to(optimizer, model)
    MOI.optimize!(optimizer)

    # solve once to get optimal solution
    x_sol = MOI.get(optimizer, MOI.VariablePrimal(), getindex.(Ref(idxmap), x))
    y_c1 = MOI.get(optimizer, MOI.ConstraintDual(), idxmap[con1])
    y_c2 = MOI.get(optimizer, MOI.ConstraintDual(), idxmap[con2])
    y_c1_rows = OSQP.MathOptInterfaceOSQP.constraint_rows(
        optimizer.rowranges,
        idxmap[con1],
    )
    y_c2_rows = OSQP.MathOptInterfaceOSQP.constraint_rows(
        optimizer.rowranges,
        idxmap[con2],
    )

    # provide warm start values to the model
    MOI.set.(model, MOI.VariablePrimalStart(), x, x_sol)
    MOI.set.(model, MOI.ConstraintDualStart(), [con1, con2], [y_c1, y_c2])
    MOI.empty!(optimizer)
    idxmap = MOI.copy_to(optimizer, model)

    # check that internal variables are set correctly
    @test optimizer.warmstartcache.x.data == x_sol
    @test optimizer.warmstartcache.y.data[y_c1_rows] == -y_c1
    @test optimizer.warmstartcache.y.data[y_c2_rows] == -y_c2
end

function test_vector_equality_constraint()
    # Minimize ||A x - b||^2 = x' A' A x - (2 * A' * b)' x + b' * b
    # subject to C x = d

    generate_problem_data = function (rng, n, m)
        A = rand(rng, n, n)
        b = rand(rng, n)
        C = rand(rng, m, n)
        d = rand(rng, m)
        C⁺ = pinv(C)
        Q = I - C⁺ * C
        expected = Q * (pinv(A * Q) * (b - A * C⁺ * d)) + C⁺ * d # note: can be quite badly conditioned
        @test C * expected ≈ d atol = 1e-12

        P = Symmetric(sparse(triu(A' * A)))
        q = -2 * A' * b
        r = b' * b

        return A, b, C, d, P, q, r, expected
    end

    make_objective = function (P, q, r, x)
        I, J, coeffs = findnz(P.data)
        return MOI.ScalarQuadraticFunction(
            term.(
                2 * coeffs,
                map(i -> x[i]::MOI.VariableIndex, I),
                map(j -> x[j]::MOI.VariableIndex, J),
            ),
            term.(q, x),
            r,
        )
    end

    make_constraint_fun = function (C, d, x)
        I, J, coeffs = findnz(sparse(C))
        return cf = MOI.VectorAffineFunction(
            MOI.VectorAffineTerm.(
                Int64.(I),
                term.(coeffs, map(j -> getindex(x, j)::MOI.VariableIndex, J)),
            ),
            -d,
        )
    end

    check_results = function (optimizer, idxmap, x, A, b, expected)
        @test MOI.get(optimizer, MOI.TerminationStatus()) == MOI.OPTIMAL
        @test MOI.get(optimizer, MOI.PrimalStatus()) == MOI.FEASIBLE_POINT
        @test MOI.get.(
            Ref(optimizer),
            Ref(MOI.VariablePrimal()),
            getindex.(Ref(idxmap), x),
        ) ≈ expected atol = 1e-4
        @test MOI.get(optimizer, MOI.ObjectiveValue()) ≈
              norm(A * expected - b)^2 atol = 1e-4
    end

    n = 8
    m = 2
    rng = MersenneTwister(1234)

    A, b, C, d, P, q, r, expected = generate_problem_data(rng, n, m)
    model = OSQPModel{Float64}()
    x = MOI.add_variables(model, n)
    MOI.set(
        model,
        MOI.ObjectiveFunction{MOI.ScalarQuadraticFunction{Float64}}(),
        make_objective(P, q, r, x),
    )
    MOI.set(model, MOI.ObjectiveSense(), MOI.MIN_SENSE)
    c = MOI.add_constraint(
        model,
        make_constraint_fun(C, d, x),
        MOI.Zeros(length(d)),
    )

    optimizer = defaultoptimizer()
    idxmap = MOI.copy_to(optimizer, model)
    MOI.optimize!(optimizer)
    check_results(optimizer, idxmap, x, A, b, expected)

    x = [idxmap[xi] for xi in x]
    for i in 1:10
        A, b, C, d, P, q, r, expected = generate_problem_data(rng, n, m)
        MOI.set(
            optimizer,
            MOI.ObjectiveFunction{MOI.ScalarQuadraticFunction{Float64}}(),
            make_objective(P, q, r, x),
        )
        attr = MOI.ConstraintFunction()
        MOI.set(optimizer, attr, idxmap[c], make_constraint_fun(C, d, x))
        attr = MOI.ConstraintSet()
        MOI.set(optimizer, attr, idxmap[c], MOI.Zeros(length(d))) # noop, but ok
        MOI.optimize!(optimizer)
        check_results(optimizer, idxmap, x, A, b, expected)
    end
end

function test_RawSolver()
    optimizer = defaultoptimizer()
    let inner = MOI.get(optimizer, MOI.RawSolver())
        @test inner.workspace == C_NULL
    end

    @test MOI.get(optimizer, MOI.SolverName()) == "OSQP"

    model = OSQPModel{Float64}()
    MOI.empty!(model)
    x = MOI.add_variable(model)
    c = MOI.add_constraint(model, 1.0x, MOI.GreaterThan(2.0))
    obj = convert(MOI.ScalarAffineFunction{Float64}, x)
    MOI.set(model, MOI.ObjectiveSense(), MOI.MIN_SENSE)
    MOI.set(model, MOI.ObjectiveFunction{typeof(obj)}(), obj)

    MOI.copy_to(optimizer, model)
    inner = MOI.get(optimizer, MOI.RawSolver())
    @test inner.workspace != C_NULL
end

end  # module

TestOSQP.runtests()<|MERGE_RESOLUTION|>--- conflicted
+++ resolved
@@ -56,20 +56,6 @@
     return MOI.Bridges.full_bridge_optimizer(cached, Float64)
 end
 
-<<<<<<< HEAD
-=======
-# FIXME: type piracy. Needs https://github.com/jump-dev/MathOptInterface.jl/issues/1310
-function MOI.get(
-    optimizer::MOIU.CachingOptimizer,
-    attr::MOI.ConstraintPrimal,
-    ci::MOI.ConstraintIndex,
-)
-    # FIXME `get_fallback` should do this first line
-    MOI.check_result_index_bounds(optimizer, attr)
-    return MOI.Utilities.get_fallback(optimizer, attr, ci)
-end
-
->>>>>>> a173b5a3
 function test_runtests()
     model = bridged_optimizer()
     MOI.Test.runtests(
