# Types defined in types.h
# https://github.com/oxfordcontrol/osqp/blob/master/include/types.h

# Integer type from C
if Sys.WORD_SIZE == 64   # 64bit system
    const Cc_int = Clonglong
else  # 32bit system
    const Cc_int = Cint
end

struct Ccsc
    m::Cc_int
    n::Cc_int
    p::Ptr{Cc_int}
    i::Ptr{Cc_int}
    x::Ptr{Cdouble}
    nzmax::Cc_int
    nz::Cc_int
end

struct ManagedCcsc
    m::Cc_int
    n::Cc_int
    p::Vector{Cc_int}
    i::Vector{Cc_int}
    x::Vector{Cdouble}
    nzmax::Cc_int
    nz::Cc_int
end

# Construct ManagedCcsc matrix from SparseMatrixCSC
function ManagedCcsc(M::SparseMatrixCSC)

    # Get dimensions
    m = M.m
    n = M.n

    # Get vectors of data, rows indices and column pointers
    x = convert(Array{Float64,1}, M.nzval)
    # C is 0 indexed
    i = convert(Array{Cc_int,1}, M.rowval .- 1)
    # C is 0 indexed
    p = convert(Array{Cc_int,1}, M.colptr .- 1)

    # Create new ManagedCcsc matrix
<<<<<<< HEAD
    ManagedCcsc(m, n, p, i, x, length(M.nzval), -1)
=======
    return ManagedCcsc(length(M.nzval), m, n, p, i, x, -1)
>>>>>>> fcbbc191
end

function Base.convert(::Type{SparseMatrixCSC}, c::OSQP.Ccsc)
    m = c.m
    n = c.n
    nzmax = c.nzmax
    nzval = [unsafe_load(c.x, i) for i in 1:nzmax]
    rowval = [unsafe_load(c.i, i) for i in 1:nzmax] .+ 1
    colptr = [unsafe_load(c.p, i) for i in 1:(n+1)] .+ 1
    return SparseMatrixCSC(m, n, colptr, rowval, nzval)
end

# Returns an Ccsc matrix. The vectors are *not* GC tracked in the struct.
# Use this only when you know that the managed matrix will outlive the Ccsc
# matrix.
<<<<<<< HEAD
Ccsc(m::ManagedCcsc) =
    Ccsc(m.m, m.n, pointer(m.p), pointer(m.i), pointer(m.x), m.nzmax, m.nz)

=======
function Ccsc(m::ManagedCcsc)
    return Ccsc(
        m.nzmax,
        m.m,
        m.n,
        pointer(m.p),
        pointer(m.i),
        pointer(m.x),
        m.nz,
    )
end
>>>>>>> fcbbc191

struct OSQPSolution
    x::Ptr{Cdouble}
    y::Ptr{Cdouble}
    prim_inf_cert::Ptr{Cdouble}
    dual_inf_cert::Ptr{Cdouble}
end

<<<<<<< HEAD
struct OSQPSettings
    device::Cc_int
    linsys_solver::Cint  # Enum type
    verbose::Cc_int
    warm_starting::Cc_int
    scaling::Cc_int
    polishing::Cc_int
=======
# Internal C type for info
# N.B. This is not the one returned to the user!
struct CInfo
    iter::Cc_int
    # We need to allocate 32 bytes for a character string, so we allocate 256 bits
    # of integer instead
    # TODO: Find a better way to do this
    status::NTuple{32,Cchar}
    status_val::Cc_int
    status_polish::Cc_int
    obj_val::Cdouble
    pri_res::Cdouble
    dua_res::Cdouble
    setup_time::Cdouble
    solve_time::Cdouble
    update_time::Cdouble
    polish_time::Cdouble
    run_time::Cdouble
    rho_updates::Cc_int
    rho_estimate::Cdouble
end

struct Data
    n::Cc_int
    m::Cc_int
    P::Ptr{Ccsc}
    A::Ptr{Ccsc}
    q::Ptr{Cdouble}
    l::Ptr{Cdouble}
    u::Ptr{Cdouble}
end

struct Settings
>>>>>>> fcbbc191
    rho::Cdouble
    rho_is_vec::Cc_int
    sigma::Cdouble
    alpha::Cdouble
    cg_max_iter::Cc_int
    cg_tol_reduction::Cc_int
    cg_tol_fraction::Cdouble
    adaptive_rho::Cc_int
    adaptive_rho_interval::Cc_int
    adaptive_rho_fraction::Cdouble
    adaptive_rho_tolerance::Cdouble
    max_iter::Cc_int
    eps_abs::Cdouble
    eps_rel::Cdouble
    eps_prim_inf::Cdouble
    eps_dual_inf::Cdouble
    scaled_termination::Cc_int
    check_termination::Cc_int
    time_limit::Cdouble
    delta::Cdouble
    polish_refine_iter::Cc_int
end

<<<<<<< HEAD
# UPDATABLE_SETTINGS
# Since OSQP's osqp_update_settings function takes a pointer to an OSQPSettings object,
# all fields of the OSQPSettings struct are updatable.
const UPDATABLE_SETTINGS = fieldnames(OSQPSettings)
    
function OSQPSettings()
    s = Ref{OSQP.OSQPSettings}()
    ccall((:osqp_set_default_settings, OSQP.osqp), Nothing,
          (Ref{OSQP.OSQPSettings},), s)
    return s[]
end

function OSQPSettings(settings_dict::Dict{Symbol,Any})
    default_settings = OSQP.OSQPSettings()


=======
function Settings()
    s = Ref{OSQP.Settings}()
    ccall(
        (:osqp_set_default_settings, OSQP.osqp),
        Nothing,
        (Ref{OSQP.Settings},),
        s,
    )
    return s[]
end

function Settings(settings_dict::Dict{Symbol,Any})
    #  function Settings(settings::Base.Iterators.IndexValue)
    #  function Settings(settings::Array{Any, 1})
    default_settings = OSQP.Settings()

>>>>>>> fcbbc191
    # Convert linsys_solver string to number
    linsys_solver_str_to_int!(settings_dict)

    # Get list with elements of default and user settings
    # If setting is in the passed settings (settings_dict),
    # then convert type to the right type. Otherwise just take
    # the default one
    settings_list = [
        setting in keys(settings_dict) ?
        convert(
            fieldtype(typeof(default_settings), setting),
            settings_dict[setting],
        ) : getfield(default_settings, setting) for
        setting in fieldnames(typeof(default_settings))
    ]

    # Create new settings with new dictionary
    s = OSQP.OSQPSettings(settings_list...)
    return s
end

<<<<<<< HEAD
struct OSQPInfo
    # We need to allocate 32 bytes for a character string, so we allocate 256 bits
    # of integer instead
    # TODO: Find a better way to do this
    status::NTuple{32,Cchar}
    status_val::Cc_int
    status_polish::Cc_int
    obj_val::Cdouble
    prim_res::Cdouble
    dual_res::Cdouble
    iter::Cc_int
    rho_updates::Cc_int
    rho_estimate::Cdouble
    setup_time::Cdouble
    solve_time::Cdouble
    update_time::Cdouble
    polish_time::Cdouble
    run_time::Cdouble
end

# OSQPWorkspace is an internal struct and remains opaque to us
mutable struct OSQPWorkspace
end

mutable struct OSQPSolver
    data::Ptr{OSQP.OSQPSettings}
    solution::Ptr{OSQP.OSQPSolution}
    info::Ptr{OSQP.OSQPInfo}
    work::Ptr{OSQP.OSQPWorkspace}
=======
struct Workspace
    data::Ptr{OSQP.Data}
    linsys_solver::Ptr{Nothing}
    pol::Ptr{Nothing}

    rho_vec::Ptr{Cdouble}
    rho_inv_vec::Ptr{Cdouble}
    constr_type::Ptr{Cc_int}

    # Iterates
    x::Ptr{Cdouble}
    y::Ptr{Cdouble}
    z::Ptr{Cdouble}
    xz_tilde::Ptr{Cdouble}
    x_prev::Ptr{Cdouble}
    z_prev::Ptr{Cdouble}

    # Primal and dual residuals
    Ax::Ptr{Cdouble}
    Px::Ptr{Cdouble}
    Aty::Ptr{Cdouble}

    # Primal infeasibility
    delta_y::Ptr{Cdouble}
    Atdelta_y::Ptr{Cdouble}

    # Dual infeasibility
    delta_x::Ptr{Cdouble}
    Pdelta_x::Ptr{Cdouble}
    Adelta_x::Ptr{Cdouble}

    # Scaling
    D_temp::Ptr{Cdouble}
    D_temp_A::Ptr{Cdouble}
    E_temp::Ptr{Cdouble}

    settings::Ptr{OSQP.Settings}
    scaling::Ptr{Nothing}
    solution::Ptr{OSQP.Solution}
    info::Ptr{OSQP.CInfo}

    timer::Ptr{Nothing}
    first_run::Cc_int
    summary_printed::Cc_int
>>>>>>> fcbbc191
end

mutable struct Info
    status::Symbol
    status_val::Int64
    status_polish::Int64
    obj_val::Float64
    prim_res::Float64
    dual_res::Float64
    iter::Int64
    rho_updates::Int64
    rho_estimate::Float64
    setup_time::Float64
    solve_time::Float64
    update_time::Float64
    polish_time::Float64
    run_time::Float64

    Info() = new()
end

function copyto!(info::Info, cinfo::OSQPInfo)
    info.status = OSQP.status_map[cinfo.status_val]
    info.status_val = cinfo.status_val
    info.status_polish = cinfo.status_polish
    info.obj_val = cinfo.obj_val
    info.prim_res = cinfo.prim_res
    info.dual_res = cinfo.dual_res
    info.iter = cinfo.iter
    info.rho_updates = cinfo.rho_updates
    info.rho_estimate = cinfo.rho_estimate
    info.setup_time = cinfo.setup_time
    info.solve_time = cinfo.solve_time
    info.update_time = cinfo.update_time
    info.polish_time = cinfo.polish_time
    info.run_time = cinfo.run_time
<<<<<<< HEAD
    info
=======
    info.rho_updates = cinfo.rho_updates
    info.rho_estimate = cinfo.rho_estimate
    return info
>>>>>>> fcbbc191
end

mutable struct Results
    x::Vector{Float64}
    y::Vector{Float64}
    info::OSQP.Info
    prim_inf_cert::Vector{Float64}
    dual_inf_cert::Vector{Float64}
end

Results() = Results(Float64[], Float64[], Info(), Float64[], Float64[])

function Base.resize!(results::Results, n::Int, m::Int)
    resize!(results.x, n)
    resize!(results.y, m)
    resize!(results.prim_inf_cert, m)
    resize!(results.dual_inf_cert, n)
    return results
end<|MERGE_RESOLUTION|>--- conflicted
+++ resolved
@@ -43,11 +43,7 @@
     p = convert(Array{Cc_int,1}, M.colptr .- 1)
 
     # Create new ManagedCcsc matrix
-<<<<<<< HEAD
-    ManagedCcsc(m, n, p, i, x, length(M.nzval), -1)
-=======
-    return ManagedCcsc(length(M.nzval), m, n, p, i, x, -1)
->>>>>>> fcbbc191
+    return ManagedCcsc(m, n, p, i, x, length(M.nzval), -1)
 end
 
 function Base.convert(::Type{SparseMatrixCSC}, c::OSQP.Ccsc)
@@ -63,23 +59,17 @@
 # Returns an Ccsc matrix. The vectors are *not* GC tracked in the struct.
 # Use this only when you know that the managed matrix will outlive the Ccsc
 # matrix.
-<<<<<<< HEAD
-Ccsc(m::ManagedCcsc) =
-    Ccsc(m.m, m.n, pointer(m.p), pointer(m.i), pointer(m.x), m.nzmax, m.nz)
-
-=======
 function Ccsc(m::ManagedCcsc)
     return Ccsc(
-        m.nzmax,
         m.m,
         m.n,
         pointer(m.p),
         pointer(m.i),
         pointer(m.x),
-        m.nz,
+        m.nzmax,
+        m.nz
     )
 end
->>>>>>> fcbbc191
 
 struct OSQPSolution
     x::Ptr{Cdouble}
@@ -88,7 +78,6 @@
     dual_inf_cert::Ptr{Cdouble}
 end
 
-<<<<<<< HEAD
 struct OSQPSettings
     device::Cc_int
     linsys_solver::Cint  # Enum type
@@ -96,41 +85,6 @@
     warm_starting::Cc_int
     scaling::Cc_int
     polishing::Cc_int
-=======
-# Internal C type for info
-# N.B. This is not the one returned to the user!
-struct CInfo
-    iter::Cc_int
-    # We need to allocate 32 bytes for a character string, so we allocate 256 bits
-    # of integer instead
-    # TODO: Find a better way to do this
-    status::NTuple{32,Cchar}
-    status_val::Cc_int
-    status_polish::Cc_int
-    obj_val::Cdouble
-    pri_res::Cdouble
-    dua_res::Cdouble
-    setup_time::Cdouble
-    solve_time::Cdouble
-    update_time::Cdouble
-    polish_time::Cdouble
-    run_time::Cdouble
-    rho_updates::Cc_int
-    rho_estimate::Cdouble
-end
-
-struct Data
-    n::Cc_int
-    m::Cc_int
-    P::Ptr{Ccsc}
-    A::Ptr{Ccsc}
-    q::Ptr{Cdouble}
-    l::Ptr{Cdouble}
-    u::Ptr{Cdouble}
-end
-
-struct Settings
->>>>>>> fcbbc191
     rho::Cdouble
     rho_is_vec::Cc_int
     sigma::Cdouble
@@ -154,41 +108,26 @@
     polish_refine_iter::Cc_int
 end
 
-<<<<<<< HEAD
 # UPDATABLE_SETTINGS
 # Since OSQP's osqp_update_settings function takes a pointer to an OSQPSettings object,
 # all fields of the OSQPSettings struct are updatable.
 const UPDATABLE_SETTINGS = fieldnames(OSQPSettings)
-    
+
 function OSQPSettings()
     s = Ref{OSQP.OSQPSettings}()
-    ccall((:osqp_set_default_settings, OSQP.osqp), Nothing,
-          (Ref{OSQP.OSQPSettings},), s)
-    return s[]
-end
-
-function OSQPSettings(settings_dict::Dict{Symbol,Any})
-    default_settings = OSQP.OSQPSettings()
-
-
-=======
-function Settings()
-    s = Ref{OSQP.Settings}()
     ccall(
         (:osqp_set_default_settings, OSQP.osqp),
         Nothing,
-        (Ref{OSQP.Settings},),
+        (Ref{OSQP.OSQPSettings},),
         s,
     )
     return s[]
 end
 
-function Settings(settings_dict::Dict{Symbol,Any})
-    #  function Settings(settings::Base.Iterators.IndexValue)
-    #  function Settings(settings::Array{Any, 1})
-    default_settings = OSQP.Settings()
-
->>>>>>> fcbbc191
+function OSQPSettings(settings_dict::Dict{Symbol,Any})
+    default_settings = OSQP.OSQPSettings()
+
+
     # Convert linsys_solver string to number
     linsys_solver_str_to_int!(settings_dict)
 
@@ -210,7 +149,6 @@
     return s
 end
 
-<<<<<<< HEAD
 struct OSQPInfo
     # We need to allocate 32 bytes for a character string, so we allocate 256 bits
     # of integer instead
@@ -240,52 +178,6 @@
     solution::Ptr{OSQP.OSQPSolution}
     info::Ptr{OSQP.OSQPInfo}
     work::Ptr{OSQP.OSQPWorkspace}
-=======
-struct Workspace
-    data::Ptr{OSQP.Data}
-    linsys_solver::Ptr{Nothing}
-    pol::Ptr{Nothing}
-
-    rho_vec::Ptr{Cdouble}
-    rho_inv_vec::Ptr{Cdouble}
-    constr_type::Ptr{Cc_int}
-
-    # Iterates
-    x::Ptr{Cdouble}
-    y::Ptr{Cdouble}
-    z::Ptr{Cdouble}
-    xz_tilde::Ptr{Cdouble}
-    x_prev::Ptr{Cdouble}
-    z_prev::Ptr{Cdouble}
-
-    # Primal and dual residuals
-    Ax::Ptr{Cdouble}
-    Px::Ptr{Cdouble}
-    Aty::Ptr{Cdouble}
-
-    # Primal infeasibility
-    delta_y::Ptr{Cdouble}
-    Atdelta_y::Ptr{Cdouble}
-
-    # Dual infeasibility
-    delta_x::Ptr{Cdouble}
-    Pdelta_x::Ptr{Cdouble}
-    Adelta_x::Ptr{Cdouble}
-
-    # Scaling
-    D_temp::Ptr{Cdouble}
-    D_temp_A::Ptr{Cdouble}
-    E_temp::Ptr{Cdouble}
-
-    settings::Ptr{OSQP.Settings}
-    scaling::Ptr{Nothing}
-    solution::Ptr{OSQP.Solution}
-    info::Ptr{OSQP.CInfo}
-
-    timer::Ptr{Nothing}
-    first_run::Cc_int
-    summary_printed::Cc_int
->>>>>>> fcbbc191
 end
 
 mutable struct Info
@@ -322,13 +214,7 @@
     info.update_time = cinfo.update_time
     info.polish_time = cinfo.polish_time
     info.run_time = cinfo.run_time
-<<<<<<< HEAD
-    info
-=======
-    info.rho_updates = cinfo.rho_updates
-    info.rho_estimate = cinfo.rho_estimate
     return info
->>>>>>> fcbbc191
 end
 
 mutable struct Results
