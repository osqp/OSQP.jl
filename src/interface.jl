# Wrapper for the low level functions defined in https://github.com/oxfordcontrol/osqp/blob/master/include/osqp.h

# Ensure compatibility between Julia versions with @gc_preserve
@static if isdefined(Base, :GC)
    import Base.GC: @preserve
else
    macro preserve(args...)
        body = args[end]
        return esc(body)
    end
end

"""
    Model()

Initialize OSQP model
"""
mutable struct Model
    solver::Ptr{OSQP.OSQPSolver}
    m::Cc_int
    n::Cc_int
    lcache::Vector{Float64} # to facilitate converting l to use OSQP_INFTY
    ucache::Vector{Float64} # to facilitate converting u to use OSQP_INFTY
    isempty::Bool# a flag to keep track of the model's setup status
    function Model()
        model = new(C_NULL, 0, 0, Float64[], Float64[], true)
        finalizer(OSQP.clean!, model)
        return model
    end
end

"""
    setup!(model, P, q, A, l, u, settings)

Perform OSQP solver setup of model `model`, using the inputs `P`, `q`, `A`, `l`, `u`.
"""
function setup!(
    model::OSQP.Model;
    P::Union{SparseMatrixCSC,Nothing} = nothing,
    q::Union{Vector{Float64},Nothing} = nothing,
    A::Union{SparseMatrixCSC,Nothing} = nothing,
    l::Union{Vector{Float64},Nothing} = nothing,
    u::Union{Vector{Float64},Nothing} = nothing,
    settings...,
)

    # Check problem dimensions
    if P === nothing
        if q !== nothing
            n = length(q)
        elseif A !== nothing
            n = size(A, 2)
        else
            error("The problem does not have any variables!")
        end

    else
        n = size(P, 1)
    end

    if A === nothing
        m = 0
    else
        m = size(A, 1)
    end

    # Check if parameters are nothing
    if ((A === nothing) & ((l !== nothing) | (u !== nothing))) |
       ((A !== nothing) & ((l === nothing) & (u === nothing)))
        error("A must be supplied together with l and u")
    end

    if (A !== nothing) & (l === nothing)
        l = -Inf * ones(m)
    end
    if (A !== nothing) & (u === nothing)
        u = Inf * ones(m)
    end

    if P === nothing
        P = sparse([], [], [], n, n)
    end
    if q === nothing
        q = zeros(n)
    end
    if A === nothing
        A = sparse([], [], [], m, n)
        l = zeros(m)
        u = zeros(m)
    end

    # Check if dimensions are correct
    if length(q) != n
        error("Incorrect dimension of q")
    end
    if length(l) != m
        error("Incorrect dimensions of l")
    end
    if length(u) != m
        error("Incorrect dimensions of u")
    end

    # Constructing upper triangular from P
    if !istriu(P)
        P = triu(P)
    end

    # Convert lower and upper bounds from Julia infinity to OSQP infinity
    u = min.(u, OSQP_INFTY)
    l = max.(l, -OSQP_INFTY)

    # Resize caches
    resize!(model.lcache, m)
    resize!(model.ucache, m)

    # Create managed matrices to avoid segfaults (See SCS.jl)
    managedP = OSQP.ManagedCcsc(P)
    managedA = OSQP.ManagedCcsc(A)

    # Get managed pointers (Ref) Pdata and Adata
    Pdata = Ref(OSQP.Ccsc(managedP))
    Adata = Ref(OSQP.Ccsc(managedA))

    # Create OSQP settings
    settings_dict = Dict{Symbol,Any}()
    if !isempty(settings)
        for (key, value) in settings
            settings_dict[key] = value
        end
    end

    stgs = OSQP.OSQPSettings(settings_dict)

    @preserve managedP Pdata managedA Adata q l u begin
<<<<<<< HEAD

    # # Perform setup
    solver = Ref{Ptr{OSQP.OSQPSolver}}()
    exitflag = ccall(
        (:osqp_setup, OSQP.osqp),
        OSQP.Cc_int,

        (Ptr{Ptr{OSQP.OSQPSolver}}, Ptr{OSQP.Ccsc}, Ptr{Cdouble},
        Ptr{OSQP.Ccsc}, Ptr{Cdouble}, Ptr{Cdouble}, OSQP.Cc_int, OSQP.Cc_int,
        Ptr{OSQP.OSQPSettings}),

        solver,
        Base.unsafe_convert(Ptr{OSQP.Ccsc}, Pdata),
        pointer(q),
        Base.unsafe_convert(Ptr{OSQP.Ccsc}, Adata),
        pointer(l),
        pointer(u),
        m,
        n,
        Ref(stgs)
    )
	model.solver = solver[]

=======
        # Create OSQP data using the managed matrices pointers
        data = OSQP.Data(
            n,
            m,
            Base.unsafe_convert(Ptr{OSQP.Ccsc}, Pdata),
            Base.unsafe_convert(Ptr{OSQP.Ccsc}, Adata),
            pointer(q),
            pointer(l),
            pointer(u),
        )

        # Perform setup
        workspace = Ref{Ptr{OSQP.Workspace}}()
        exitflag = ccall(
            (:osqp_setup, OSQP.osqp),
            Cc_int,
            (Ptr{Ptr{OSQP.Workspace}}, Ptr{OSQP.Data}, Ptr{OSQP.Settings}),
            workspace,
            Ref(data),
            Ref(stgs),
        )
        model.workspace = workspace[]
>>>>>>> fcbbc191
    end

    if exitflag != 0
        error("Error in OSQP setup")
    end

<<<<<<< HEAD
    model.isempty = false
    model.m = m
    model.n = n

=======
    return model.isempty = false
>>>>>>> fcbbc191
end

function solve!(model::OSQP.Model, results::Results = Results())
<<<<<<< HEAD

	model.isempty && throw(ErrorException("You are trying to solve an empty model. Please setup the model before calling solve!()."))
    ccall((:osqp_solve, OSQP.osqp), OSQP.Cc_int,
        (Ref{OSQP.OSQPSolver}, ), model.solver)

    _solver = unsafe_load(model.solver)
    solution = unsafe_load(_solver.solution)
=======
    model.isempty && throw(
        ErrorException(
            "You are trying to solve an empty model. Please setup the model before calling solve!().",
        ),
    )
    ccall(
        (:osqp_solve, OSQP.osqp),
        Cc_int,
        (Ptr{OSQP.Workspace},),
        model.workspace,
    )
    workspace = unsafe_load(model.workspace)
>>>>>>> fcbbc191
    info = results.info
    copyto!(info, unsafe_load(_solver.info))
    n = model.n
    m = model.m
    resize!(results, n, m)
    has_solution = false
    for status in SOLUTION_PRESENT
        info.status == status && (has_solution = true; break)
    end
    if has_solution
        # If solution exists, copy it
        unsafe_copyto!(pointer(results.x), solution.x, n)
        unsafe_copyto!(pointer(results.y), solution.y, m)
        fill!(results.prim_inf_cert, NaN)
        fill!(results.dual_inf_cert, NaN)
    else
        # else fill with NaN and return certificates of infeasibility
        fill!(results.x, NaN)
        fill!(results.y, NaN)
<<<<<<< HEAD
        if info.status == :Primal_infeasible || info.status == :Primal_infeasible_inaccurate
            unsafe_copyto!(pointer(results.prim_inf_cert), solution.prim_inf_cert, m)
=======
        if info.status == :Primal_infeasible ||
           info.status == :Primal_infeasible_inaccurate
            unsafe_copyto!(pointer(results.prim_inf_cert), workspace.delta_y, m)
>>>>>>> fcbbc191
            fill!(results.dual_inf_cert, NaN)
        elseif info.status == :Dual_infeasible ||
               info.status == :Dual_infeasible_inaccurate
            fill!(results.prim_inf_cert, NaN)
            unsafe_copyto!(pointer(results.dual_inf_cert), solution.dual_inf_cert, n)
        else
            fill!(results.prim_inf_cert, NaN)
            fill!(results.dual_inf_cert, NaN)
        end
    end

    if info.status == :Non_convex
        info.obj_val = NaN
    end

<<<<<<< HEAD
    results

=======
    return results
>>>>>>> fcbbc191
end

function version()
    return unsafe_string(ccall((:osqp_version, OSQP.osqp), Cstring, ()))
end

function clean!(model::OSQP.Model)
<<<<<<< HEAD
    exitflag = ccall((:osqp_cleanup, OSQP.osqp), Cc_int,
             (Ptr{OSQP.OSQPSolver},), model.solver)
=======
    exitflag = ccall(
        (:osqp_cleanup, OSQP.osqp),
        Cc_int,
        (Ptr{OSQP.Workspace},),
        model.workspace,
    )
>>>>>>> fcbbc191
    if exitflag != 0
        error("Error in OSQP cleanup")
    end
end

function update_q!(model::OSQP.Model, q::Vector{Float64})
    (n, m) = OSQP.dimensions(model)
    if length(q) != n
        error("q must have length n = $(n)")
    end
<<<<<<< HEAD
    exitflag = ccall((:osqp_update_data_vec, OSQP.osqp), Cc_int, (Ptr{OSQP.OSQPSolver}, Ptr{Cdouble}, Ptr{Cdouble}, Ptr{Cdouble}), model.solver, q, C_NULL, C_NULL)
    if exitflag != 0 error("Error updating q") end
=======
    exitflag = ccall(
        (:osqp_update_lin_cost, OSQP.osqp),
        Cc_int,
        (Ptr{OSQP.Workspace}, Ptr{Cdouble}),
        model.workspace,
        q,
    )
    if exitflag != 0
        error("Error updating q")
    end
>>>>>>> fcbbc191
end

function update_l!(model::OSQP.Model, l::Vector{Float64})
    (n, m) = OSQP.dimensions(model)
    if length(l) != m
        error("l must have length m = $(m)")
    end
    model.lcache .= max.(l, -OSQP_INFTY)
<<<<<<< HEAD
    exitflag = ccall((:osqp_update_data_vec, OSQP.osqp), Cc_int, (Ptr{OSQP.OSQPSolver}, Ptr{Cdouble}, Ptr{Cdouble}, Ptr{Cdouble}), model.solver, C_NULL, model.lcache, C_NULL)
    if exitflag != 0 error("Error updating l") end
=======
    exitflag = ccall(
        (:osqp_update_lower_bound, OSQP.osqp),
        Cc_int,
        (Ptr{OSQP.Workspace}, Ptr{Cdouble}),
        model.workspace,
        model.lcache,
    )
    if exitflag != 0
        error("Error updating l")
    end
>>>>>>> fcbbc191
end

function update_u!(model::OSQP.Model, u::Vector{Float64})
    (n, m) = OSQP.dimensions(model)
    if length(u) != m
        error("u must have length m = $(m)")
    end
    model.ucache .= min.(u, OSQP_INFTY)
<<<<<<< HEAD
    exitflag = ccall((:osqp_update_data_vec, OSQP.osqp), Cc_int, (Ptr{OSQP.OSQPSolver}, Ptr{Cdouble}, Ptr{Cdouble}, Ptr{Cdouble}), model.solver, C_NULL, C_NULL, model.ucache)
    if exitflag != 0 error("Error updating u") end
=======
    exitflag = ccall(
        (:osqp_update_upper_bound, OSQP.osqp),
        Cc_int,
        (Ptr{OSQP.Workspace}, Ptr{Cdouble}),
        model.workspace,
        model.ucache,
    )
    if exitflag != 0
        error("Error updating u")
    end
>>>>>>> fcbbc191
end

function update_bounds!(
    model::OSQP.Model,
    l::Vector{Float64},
    u::Vector{Float64},
)
    (n, m) = OSQP.dimensions(model)
    if length(l) != m
        error("l must have length m = $(m)")
    end
    if length(u) != m
        error("u must have length m = $(m)")
    end
    model.lcache .= max.(l, -OSQP_INFTY)
    model.ucache .= min.(u, OSQP_INFTY)
<<<<<<< HEAD
    exitflag = ccall((:osqp_update_data_vec, OSQP.osqp), Cc_int, (Ptr{OSQP.OSQPSolver}, Ptr{Cdouble}, Ptr{Cdouble}, Ptr{Cdouble}), model.solver, C_NULL, model.lcache, model.ucache)
    if exitflag != 0 error("Error updating bounds l and u") end
=======
    exitflag = ccall(
        (:osqp_update_bounds, OSQP.osqp),
        Cc_int,
        (Ptr{OSQP.Workspace}, Ptr{Cdouble}, Ptr{Cdouble}),
        model.workspace,
        model.lcache,
        model.ucache,
    )
    if exitflag != 0
        error("Error updating bounds l and u")
    end
>>>>>>> fcbbc191
end

prep_idx_vector_for_ccall(idx::Nothing, n::Int, namesym::Symbol) = C_NULL
function prep_idx_vector_for_ccall(idx::Vector{Int}, n::Int, namesym::Symbol)
    if length(idx) != n
        error("$(namesym) and $(namesym)_idx must have the same length")
    end
    idx .-= 1 # Shift indexing to match C
    return idx
end

restore_idx_vector_after_ccall!(idx::Nothing) = nothing
function restore_idx_vector_after_ccall!(idx::Vector{Int})
    idx .+= 1 # Unshift indexing
    return nothing
end

function update_P!(
    model::OSQP.Model,
    Px::Vector{Float64},
    Px_idx::Union{Vector{Int},Nothing},
)
    Px_idx_prepped = prep_idx_vector_for_ccall(Px_idx, length(Px), :P)
<<<<<<< HEAD
    exitflag = ccall((:osqp_update_data_mat, OSQP.osqp), Cc_int, (Ptr{OSQP.OSQPSolver}, Ptr{Cdouble}, Ptr{Cc_int}, Cc_int, Ptr{Cdouble}, Ptr{Cc_int}, Cc_int),
        model.solver, Px, Px_idx_prepped, length(Px), C_NULL, C_NULL, 0)
=======
    exitflag = ccall(
        (:osqp_update_P, OSQP.osqp),
        Cc_int,
        (Ptr{OSQP.Workspace}, Ptr{Cdouble}, Ptr{Cc_int}, Cc_int),
        model.workspace,
        Px,
        Px_idx_prepped,
        length(Px),
    )
>>>>>>> fcbbc191
    restore_idx_vector_after_ccall!(Px_idx)
    if exitflag != 0
        error("Error updating P")
    end
end

function update_A!(
    model::OSQP.Model,
    Ax::Vector{Float64},
    Ax_idx::Union{Vector{Int},Nothing},
)
    Ax_idx_prepped = prep_idx_vector_for_ccall(Ax_idx, length(Ax), :A)
<<<<<<< HEAD
    exitflag = ccall((:osqp_update_data_mat, OSQP.osqp), Cc_int, (Ptr{OSQP.OSQPSolver}, Ptr{Cdouble}, Ptr{Cc_int}, Cc_int, Ptr{Cdouble}, Ptr{Cc_int}, Cc_int),
        model.solver, C_NULL, C_NULL, 0, Ax, Ax_idx_prepped, length(Ax))
=======
    exitflag = ccall(
        (:osqp_update_A, OSQP.osqp),
        Cc_int,
        (Ptr{OSQP.Workspace}, Ptr{Cdouble}, Ptr{Cc_int}, Cc_int),
        model.workspace,
        Ax,
        Ax_idx_prepped,
        length(Ax),
    )
>>>>>>> fcbbc191
    restore_idx_vector_after_ccall!(Ax_idx)
    if exitflag != 0
        error("Error updating A")
    end
end

function update_P_A!(
    model::OSQP.Model,
    Px::Vector{Float64},
    Px_idx::Union{Vector{Int},Nothing},
    Ax::Vector{Float64},
    Ax_idx::Union{Vector{Int},Nothing},
)
    Px_idx_prepped = prep_idx_vector_for_ccall(Px_idx, length(Px), :P)
    Ax_idx_prepped = prep_idx_vector_for_ccall(Ax_idx, length(Ax), :A)
<<<<<<< HEAD
    exitflag = ccall((:osqp_update_data_mat, OSQP.osqp), Cc_int, (Ptr{OSQP.OSQPSolver}, Ptr{Cdouble}, Ptr{Cc_int}, Cc_int, Ptr{Cdouble}, Ptr{Cc_int}, Cc_int),
        model.solver, Px, Px_idx_prepped, length(Px), Ax, Ax_idx_prepped, length(Ax))
=======
    exitflag = ccall(
        (:osqp_update_P_A, OSQP.osqp),
        Cc_int,
        (
            Ptr{OSQP.Workspace},
            Ptr{Cdouble},
            Ptr{Cc_int},
            Cc_int,
            Ptr{Cdouble},
            Ptr{Cc_int},
            Cc_int,
        ),
        model.workspace,
        Px,
        Px_idx_prepped,
        length(Px),
        Ax,
        Ax_idx_prepped,
        length(Ax),
    )
>>>>>>> fcbbc191
    restore_idx_vector_after_ccall!(Ax_idx)
    restore_idx_vector_after_ccall!(Px_idx)
    if exitflag != 0
        error("Error updating P and A")
    end
end

function update!(
    model::OSQP.Model;
    q = nothing,
    l = nothing,
    u = nothing,
    Px = nothing,
    Px_idx = nothing,
    Ax = nothing,
    Ax_idx = nothing,
)
    # q
    if q !== nothing
        update_q!(model, q)
    end

    # l and u
    if l !== nothing && u !== nothing
        update_bounds!(model, l, u)
    elseif l !== nothing
        update_l!(model, l)
    elseif u !== nothing
        update_u!(model, u)
    end

    # P and A
    if Px !== nothing && Ax !== nothing
        update_P_A!(model, Px, Px_idx, Ax, Ax_idx)
    elseif Px !== nothing
        update_P!(model, Px, Px_idx)
    elseif Ax !== nothing
        update_A!(model, Ax, Ax_idx)
    end
end

function update_settings!(model::OSQP.Model; kwargs...)
<<<<<<< HEAD

    new_settings = Dict(kwargs)
    if :rho in keys(new_settings)
        rho = pop!(new_settings, :rho)
        exitflag = ccall((:osqp_update_rho, OSQP.osqp), Cc_int, (Ptr{OSQP.OSQPSolver}, Cdouble), model.solver, rho)
        if exitflag != 0 error("Error updating rho") end
    end

    if !isempty(new_settings)
        for (key, _) in new_settings
            if !(key in UPDATABLE_SETTINGS)
                error("$(key) cannot be updated or is not recognized. Not updating anything.")
            end
        end

        data = Dict{Symbol,Any}()
        old_settings = unsafe_load(unsafe_load(model.solver).data)
        for fieldname in fieldnames(OSQP.OSQPSettings)
            data[fieldname] = getfield(old_settings, fieldname)
        end
        data = merge(data, new_settings)

        settings = OSQPSettings(data)
        exitflag = ccall((:osqp_update_settings, OSQP.osqp), Cc_int, (Ptr{OSQP.OSQPSolver}, Ptr{OSQP.OSQPSettings}), model.solver, Ref(settings))
        if exitflag != 0 error("Error updating settings") end
=======
    if isempty(kwargs)
        return
    else
        data = Dict{Symbol,Any}()
        for (key, value) in kwargs
            if !(key in UPDATABLE_SETTINGS)
                error("$(key) cannot be updated or is not recognized")
            else
                data[key] = value
            end
        end
    end

    # Get arguments
    max_iter = get(data, :max_iter, nothing)
    eps_abs = get(data, :eps_abs, nothing)
    eps_rel = get(data, :eps_rel, nothing)
    eps_prim_inf = get(data, :eps_prim_inf, nothing)
    eps_dual_inf = get(data, :eps_dual_inf, nothing)
    rho = get(data, :rho, nothing)
    alpha = get(data, :alpha, nothing)
    delta = get(data, :delta, nothing)
    polish = get(data, :polish, nothing)
    polish_refine_iter = get(data, :polish_refine_iter, nothing)
    verbose = get(data, :verbose, nothing)
    scaled_termination = get(data, :early_terminate, nothing)
    check_termination = get(data, :check_termination, nothing)
    warm_start = get(data, :warm_start, nothing)
    time_limit = get(data, :time_limit, nothing)

    # Update individual settings
    if max_iter !== nothing
        exitflag = ccall(
            (:osqp_update_max_iter, OSQP.osqp),
            Cc_int,
            (Ptr{OSQP.Workspace}, Cc_int),
            model.workspace,
            max_iter,
        )
        if exitflag != 0
            error("Error updating max_iter")
        end
    end

    if eps_abs !== nothing
        exitflag = ccall(
            (:osqp_update_eps_abs, OSQP.osqp),
            Cc_int,
            (Ptr{OSQP.Workspace}, Cdouble),
            model.workspace,
            eps_abs,
        )
        if exitflag != 0
            error("Error updating eps_abs")
        end
    end

    if eps_rel !== nothing
        exitflag = ccall(
            (:osqp_update_eps_rel, OSQP.osqp),
            Cc_int,
            (Ptr{OSQP.Workspace}, Cdouble),
            model.workspace,
            eps_rel,
        )
        if exitflag != 0
            error("Error updating eps_rel")
        end
    end

    if eps_prim_inf !== nothing
        exitflag = ccall(
            (:osqp_update_eps_prim_inf, OSQP.osqp),
            Cc_int,
            (Ptr{OSQP.Workspace}, Cdouble),
            model.workspace,
            eps_prim_inf,
        )
        if exitflag != 0
            error("Error updating eps_prim_inf")
        end
    end

    if eps_dual_inf !== nothing
        exitflag = ccall(
            (:osqp_update_eps_dual_inf, OSQP.osqp),
            Cc_int,
            (Ptr{OSQP.Workspace}, Cdouble),
            model.workspace,
            eps_dual_inf,
        )
        if exitflag != 0
            error("Error updating eps_dual_inf")
        end
    end

    if rho !== nothing
        exitflag = ccall(
            (:osqp_update_rho, OSQP.osqp),
            Cc_int,
            (Ptr{OSQP.Workspace}, Cdouble),
            model.workspace,
            rho,
        )
        if exitflag != 0
            error("Error updating rho")
        end
    end

    if alpha !== nothing
        exitflag = ccall(
            (:osqp_update_alpha, OSQP.osqp),
            Cc_int,
            (Ptr{OSQP.Workspace}, Cdouble),
            model.workspace,
            alpha,
        )
        if exitflag != 0
            error("Error updating alpha")
        end
    end

    if delta !== nothing
        exitflag = ccall(
            (:osqp_update_delta, OSQP.osqp),
            Cc_int,
            (Ptr{OSQP.Workspace}, Cdouble),
            model.workspace,
            delta,
        )
        if exitflag != 0
            error("Error updating delta")
        end
    end

    if polish !== nothing
        exitflag = ccall(
            (:osqp_update_polish, OSQP.osqp),
            Cc_int,
            (Ptr{OSQP.Workspace}, Cc_int),
            model.workspace,
            polish,
        )
        if exitflag != 0
            error("Error updating polish")
        end
    end

    if polish_refine_iter !== nothing
        exitflag = ccall(
            (:osqp_update_polish_refine_iter, OSQP.osqp),
            Cc_int,
            (Ptr{OSQP.Workspace}, Cc_int),
            model.workspace,
            polish_refine_iter,
        )
        if exitflag != 0
            error("Error updating polish_refine_iter")
        end
    end

    if verbose !== nothing
        exitflag = ccall(
            (:osqp_update_verbose, OSQP.osqp),
            Cc_int,
            (Ptr{OSQP.Workspace}, Cc_int),
            model.workspace,
            verbose,
        )
        if exitflag != 0
            error("Error updating verbose")
        end
    end

    if scaled_termination !== nothing
        exitflag = ccall(
            (:osqp_update_scaled_termination, OSQP.osqp),
            Cc_int,
            (Ptr{OSQP.Workspace}, Cc_int),
            model.workspace,
            scaled_termination,
        )
        if exitflag != 0
            error("Error updating scaled_termination")
        end
    end

    if check_termination !== nothing
        exitflag = ccall(
            (:osqp_update_check_termination, OSQP.osqp),
            Cc_int,
            (Ptr{OSQP.Workspace}, Cc_int),
            model.workspace,
            check_termination,
        )
        if exitflag != 0
            error("Error updating check_termination")
        end
    end

    if warm_start !== nothing
        exitflag = ccall(
            (:osqp_update_warm_start, OSQP.osqp),
            Cc_int,
            (Ptr{OSQP.Workspace}, Cc_int),
            model.workspace,
            warm_start,
        )
        if exitflag != 0
            error("Error updating warm_start")
        end
    end

    if time_limit !== nothing
        exitflag = ccall(
            (:osqp_update_time_limit, OSQP.osqp),
            Cc_int,
            (Ptr{OSQP.Workspace}, Cdouble),
            model.workspace,
            time_limit,
        )
        if exitflag != 0
            error("Error updating time_limit")
        end
>>>>>>> fcbbc191
    end
end

function warm_start_x!(model::OSQP.Model, x::Vector{Float64})
    (n, m) = OSQP.dimensions(model)
    length(x) == n || error("Wrong dimension for variable x")
<<<<<<< HEAD
    exitflag = ccall((:osqp_warm_start, OSQP.osqp), Cc_int, (Ptr{OSQP.OSQPSolver}, Ptr{Cdouble}, Ptr{Cdouble}), model.solver, x, C_NULL)
    exitflag == 0  || error("Error in warm starting x")
    nothing
=======
    exitflag = ccall(
        (:osqp_warm_start_x, OSQP.osqp),
        Cc_int,
        (Ptr{OSQP.Workspace}, Ptr{Cdouble}),
        model.workspace,
        x,
    )
    exitflag == 0 || error("Error in warm starting x")
    return nothing
>>>>>>> fcbbc191
end

function warm_start_y!(model::OSQP.Model, y::Vector{Float64})
    (n, m) = OSQP.dimensions(model)
    length(y) == m || error("Wrong dimension for variable y")
<<<<<<< HEAD
    exitflag = ccall((:osqp_warm_start, OSQP.osqp), Cc_int, (Ptr{OSQP.OSQPSolver}, Ptr{Cdouble}, Ptr{Cdouble}), model.solver, C_NULL, y)
=======
    exitflag = ccall(
        (:osqp_warm_start_y, OSQP.osqp),
        Cc_int,
        (Ptr{OSQP.Workspace}, Ptr{Cdouble}),
        model.workspace,
        y,
    )
>>>>>>> fcbbc191
    exitflag == 0 || error("Error in warm starting y")
    return nothing
end

function warm_start_x_y!(
    model::OSQP.Model,
    x::Vector{Float64},
    y::Vector{Float64},
)
    (n, m) = OSQP.dimensions(model)
    length(x) == n || error("Wrong dimension for variable x")
    length(y) == m || error("Wrong dimension for variable y")
<<<<<<< HEAD
    exitflag = ccall((:osqp_warm_start, OSQP.osqp), Cc_int, (Ptr{OSQP.OSQPSolver}, Ptr{Cdouble}, Ptr{Cdouble}), model.solver, x, y)
=======
    exitflag = ccall(
        (:osqp_warm_start, OSQP.osqp),
        Cc_int,
        (Ptr{OSQP.Workspace}, Ptr{Cdouble}, Ptr{Cdouble}),
        model.workspace,
        x,
        y,
    )
>>>>>>> fcbbc191
    exitflag == 0 || error("Error in warm starting x and y")
    return nothing
end

function warm_start!(
    model::OSQP.Model;
    x::Union{Vector{Float64},Nothing} = nothing,
    y::Union{Vector{Float64},Nothing} = nothing,
)
    if x isa Vector{Float64} && y isa Vector{Float64}
        warm_start_x_y!(model, x, y)
    elseif x isa Vector{Float64}
        warm_start_x!(model, x)
    elseif y isa Vector{Float64}
        warm_start_y!(model, y)
    end
end

# Auxiliary low-level functions
"""
    dimensions(model::OSQP.Model)

Obtain problem dimensions from OSQP model
"""
function dimensions(model::OSQP.Model)
<<<<<<< HEAD
    # TODO: Why was this function returning (n, m) instead of (m, n)?
    return model.n, model.m
end


function linsys_solver_str_to_int!(settings_dict::Dict{Symbol,Any})
=======
    workspace = unsafe_load(model.workspace)
    if workspace == C_NULL
        error("Workspace has not been setup yet")
    end
    data = unsafe_load(workspace.data)
    return data.n, data.m
end

function linsys_solver_str_to_int!(settings_dict::Dict{Symbol,Any})
    # linsys_str = pop!(settings_dict, :linsys_solver)
>>>>>>> fcbbc191
    linsys_str = get(settings_dict, :linsys_solver, nothing)

    if linsys_str !== nothing
        # Check type
        if !isa(linsys_str, String)
            # If linsys_str is already an expected value, do nothing
            if !(linsys_str in (OSQP_DIRECT_SOLVER, OSQP_INDIRECT_SOLVER))
                error("Linear system solver not recognized.")
            else
                return
            end
        end

        # Convert to lower case
        linsys_str = lowercase(linsys_str)

        if linsys_str == "direct"
            settings_dict[:linsys_solver] = OSQP_DIRECT_SOLVER
        elseif linsys_str == "indirect"
            settings_dict[:linsys_solver] = OSQP_INDIRECT_SOLVER
        else
<<<<<<< HEAD
            error("Linear system solver not recognized.")
=======
            @warn("Linear system solver not recognized. Using default QDLDL")
            settings_dict[:linsys_solver] = QDLDL_SOLVER
>>>>>>> fcbbc191
        end
    end
end<|MERGE_RESOLUTION|>--- conflicted
+++ resolved
@@ -132,7 +132,6 @@
     stgs = OSQP.OSQPSettings(settings_dict)
 
     @preserve managedP Pdata managedA Adata q l u begin
-<<<<<<< HEAD
 
     # # Perform setup
     solver = Ref{Ptr{OSQP.OSQPSolver}}()
@@ -156,69 +155,33 @@
     )
 	model.solver = solver[]
 
-=======
-        # Create OSQP data using the managed matrices pointers
-        data = OSQP.Data(
-            n,
-            m,
-            Base.unsafe_convert(Ptr{OSQP.Ccsc}, Pdata),
-            Base.unsafe_convert(Ptr{OSQP.Ccsc}, Adata),
-            pointer(q),
-            pointer(l),
-            pointer(u),
-        )
-
-        # Perform setup
-        workspace = Ref{Ptr{OSQP.Workspace}}()
-        exitflag = ccall(
-            (:osqp_setup, OSQP.osqp),
-            Cc_int,
-            (Ptr{Ptr{OSQP.Workspace}}, Ptr{OSQP.Data}, Ptr{OSQP.Settings}),
-            workspace,
-            Ref(data),
-            Ref(stgs),
-        )
-        model.workspace = workspace[]
->>>>>>> fcbbc191
     end
 
     if exitflag != 0
         error("Error in OSQP setup")
     end
 
-<<<<<<< HEAD
     model.isempty = false
     model.m = m
     model.n = n
-
-=======
-    return model.isempty = false
->>>>>>> fcbbc191
 end
 
 function solve!(model::OSQP.Model, results::Results = Results())
-<<<<<<< HEAD
-
-	model.isempty && throw(ErrorException("You are trying to solve an empty model. Please setup the model before calling solve!()."))
-    ccall((:osqp_solve, OSQP.osqp), OSQP.Cc_int,
-        (Ref{OSQP.OSQPSolver}, ), model.solver)
-
-    _solver = unsafe_load(model.solver)
-    solution = unsafe_load(_solver.solution)
-=======
-    model.isempty && throw(
+
+	model.isempty && throw(
         ErrorException(
             "You are trying to solve an empty model. Please setup the model before calling solve!().",
         ),
     )
     ccall(
         (:osqp_solve, OSQP.osqp),
-        Cc_int,
-        (Ptr{OSQP.Workspace},),
-        model.workspace,
-    )
-    workspace = unsafe_load(model.workspace)
->>>>>>> fcbbc191
+        OSQP.Cc_int,
+        (Ref{OSQP.OSQPSolver}, ),
+        model.solver
+    )
+
+    _solver = unsafe_load(model.solver)
+    solution = unsafe_load(_solver.solution)
     info = results.info
     copyto!(info, unsafe_load(_solver.info))
     n = model.n
@@ -238,14 +201,9 @@
         # else fill with NaN and return certificates of infeasibility
         fill!(results.x, NaN)
         fill!(results.y, NaN)
-<<<<<<< HEAD
-        if info.status == :Primal_infeasible || info.status == :Primal_infeasible_inaccurate
-            unsafe_copyto!(pointer(results.prim_inf_cert), solution.prim_inf_cert, m)
-=======
         if info.status == :Primal_infeasible ||
            info.status == :Primal_infeasible_inaccurate
-            unsafe_copyto!(pointer(results.prim_inf_cert), workspace.delta_y, m)
->>>>>>> fcbbc191
+            unsafe_copyto!(pointer(results.prim_inf_cert), solution.prim_inf_cert, m)
             fill!(results.dual_inf_cert, NaN)
         elseif info.status == :Dual_infeasible ||
                info.status == :Dual_infeasible_inaccurate
@@ -261,12 +219,7 @@
         info.obj_val = NaN
     end
 
-<<<<<<< HEAD
-    results
-
-=======
     return results
->>>>>>> fcbbc191
 end
 
 function version()
@@ -274,17 +227,12 @@
 end
 
 function clean!(model::OSQP.Model)
-<<<<<<< HEAD
-    exitflag = ccall((:osqp_cleanup, OSQP.osqp), Cc_int,
-             (Ptr{OSQP.OSQPSolver},), model.solver)
-=======
     exitflag = ccall(
         (:osqp_cleanup, OSQP.osqp),
         Cc_int,
-        (Ptr{OSQP.Workspace},),
-        model.workspace,
-    )
->>>>>>> fcbbc191
+        (Ptr{OSQP.OSQPSolver},),
+        model.solver,
+    )
     if exitflag != 0
         error("Error in OSQP cleanup")
     end
@@ -295,21 +243,18 @@
     if length(q) != n
         error("q must have length n = $(n)")
     end
-<<<<<<< HEAD
-    exitflag = ccall((:osqp_update_data_vec, OSQP.osqp), Cc_int, (Ptr{OSQP.OSQPSolver}, Ptr{Cdouble}, Ptr{Cdouble}, Ptr{Cdouble}), model.solver, q, C_NULL, C_NULL)
-    if exitflag != 0 error("Error updating q") end
-=======
-    exitflag = ccall(
-        (:osqp_update_lin_cost, OSQP.osqp),
-        Cc_int,
-        (Ptr{OSQP.Workspace}, Ptr{Cdouble}),
-        model.workspace,
+    exitflag = ccall(
+        (:osqp_update_data_vec, OSQP.osqp),
+        Cc_int,
+        (Ptr{OSQP.OSQPSolver}, Ptr{Cdouble}, Ptr{Cdouble}, Ptr{Cdouble}),
+        model.solver,
         q,
+        C_NULL,
+        C_NULL,
     )
     if exitflag != 0
         error("Error updating q")
     end
->>>>>>> fcbbc191
 end
 
 function update_l!(model::OSQP.Model, l::Vector{Float64})
@@ -318,21 +263,18 @@
         error("l must have length m = $(m)")
     end
     model.lcache .= max.(l, -OSQP_INFTY)
-<<<<<<< HEAD
-    exitflag = ccall((:osqp_update_data_vec, OSQP.osqp), Cc_int, (Ptr{OSQP.OSQPSolver}, Ptr{Cdouble}, Ptr{Cdouble}, Ptr{Cdouble}), model.solver, C_NULL, model.lcache, C_NULL)
-    if exitflag != 0 error("Error updating l") end
-=======
-    exitflag = ccall(
-        (:osqp_update_lower_bound, OSQP.osqp),
-        Cc_int,
-        (Ptr{OSQP.Workspace}, Ptr{Cdouble}),
-        model.workspace,
+    exitflag = ccall(
+        (:osqp_update_data_vec, OSQP.osqp),
+        Cc_int,
+        (Ptr{OSQP.OSQPSolver}, Ptr{Cdouble}, Ptr{Cdouble}, Ptr{Cdouble}),
+        model.solver,
+        C_NULL,
         model.lcache,
+        C_NULL,
     )
     if exitflag != 0
         error("Error updating l")
     end
->>>>>>> fcbbc191
 end
 
 function update_u!(model::OSQP.Model, u::Vector{Float64})
@@ -341,21 +283,18 @@
         error("u must have length m = $(m)")
     end
     model.ucache .= min.(u, OSQP_INFTY)
-<<<<<<< HEAD
-    exitflag = ccall((:osqp_update_data_vec, OSQP.osqp), Cc_int, (Ptr{OSQP.OSQPSolver}, Ptr{Cdouble}, Ptr{Cdouble}, Ptr{Cdouble}), model.solver, C_NULL, C_NULL, model.ucache)
-    if exitflag != 0 error("Error updating u") end
-=======
-    exitflag = ccall(
-        (:osqp_update_upper_bound, OSQP.osqp),
-        Cc_int,
-        (Ptr{OSQP.Workspace}, Ptr{Cdouble}),
-        model.workspace,
+    exitflag = ccall(
+        (:osqp_update_data_vec, OSQP.osqp),
+        Cc_int,
+        (Ptr{OSQP.OSQPSolver}, Ptr{Cdouble}, Ptr{Cdouble}, Ptr{Cdouble}),
+        model.solver,
+        C_NULL,
+        C_NULL,
         model.ucache,
     )
     if exitflag != 0
         error("Error updating u")
     end
->>>>>>> fcbbc191
 end
 
 function update_bounds!(
@@ -372,22 +311,18 @@
     end
     model.lcache .= max.(l, -OSQP_INFTY)
     model.ucache .= min.(u, OSQP_INFTY)
-<<<<<<< HEAD
-    exitflag = ccall((:osqp_update_data_vec, OSQP.osqp), Cc_int, (Ptr{OSQP.OSQPSolver}, Ptr{Cdouble}, Ptr{Cdouble}, Ptr{Cdouble}), model.solver, C_NULL, model.lcache, model.ucache)
-    if exitflag != 0 error("Error updating bounds l and u") end
-=======
-    exitflag = ccall(
-        (:osqp_update_bounds, OSQP.osqp),
-        Cc_int,
-        (Ptr{OSQP.Workspace}, Ptr{Cdouble}, Ptr{Cdouble}),
-        model.workspace,
+    exitflag = ccall(
+        (:osqp_update_data_vec, OSQP.osqp),
+        Cc_int,
+        (Ptr{OSQP.OSQPSolver}, Ptr{Cdouble}, Ptr{Cdouble}, Ptr{Cdouble}),
+        model.solver,
+        C_NULL,
         model.lcache,
         model.ucache,
     )
     if exitflag != 0
         error("Error updating bounds l and u")
     end
->>>>>>> fcbbc191
 end
 
 prep_idx_vector_for_ccall(idx::Nothing, n::Int, namesym::Symbol) = C_NULL
@@ -411,20 +346,18 @@
     Px_idx::Union{Vector{Int},Nothing},
 )
     Px_idx_prepped = prep_idx_vector_for_ccall(Px_idx, length(Px), :P)
-<<<<<<< HEAD
-    exitflag = ccall((:osqp_update_data_mat, OSQP.osqp), Cc_int, (Ptr{OSQP.OSQPSolver}, Ptr{Cdouble}, Ptr{Cc_int}, Cc_int, Ptr{Cdouble}, Ptr{Cc_int}, Cc_int),
-        model.solver, Px, Px_idx_prepped, length(Px), C_NULL, C_NULL, 0)
-=======
-    exitflag = ccall(
-        (:osqp_update_P, OSQP.osqp),
-        Cc_int,
-        (Ptr{OSQP.Workspace}, Ptr{Cdouble}, Ptr{Cc_int}, Cc_int),
-        model.workspace,
+    exitflag = ccall(
+        (:osqp_update_data_mat, OSQP.osqp),
+        Cc_int,
+        (Ptr{OSQP.OSQPSolver}, Ptr{Cdouble}, Ptr{Cc_int}, Cc_int, Ptr{Cdouble}, Ptr{Cc_int}, Cc_int),
+        model.solver,
         Px,
         Px_idx_prepped,
         length(Px),
-    )
->>>>>>> fcbbc191
+        C_NULL,
+        C_NULL,
+        0,
+    )
     restore_idx_vector_after_ccall!(Px_idx)
     if exitflag != 0
         error("Error updating P")
@@ -437,20 +370,18 @@
     Ax_idx::Union{Vector{Int},Nothing},
 )
     Ax_idx_prepped = prep_idx_vector_for_ccall(Ax_idx, length(Ax), :A)
-<<<<<<< HEAD
-    exitflag = ccall((:osqp_update_data_mat, OSQP.osqp), Cc_int, (Ptr{OSQP.OSQPSolver}, Ptr{Cdouble}, Ptr{Cc_int}, Cc_int, Ptr{Cdouble}, Ptr{Cc_int}, Cc_int),
-        model.solver, C_NULL, C_NULL, 0, Ax, Ax_idx_prepped, length(Ax))
-=======
-    exitflag = ccall(
-        (:osqp_update_A, OSQP.osqp),
-        Cc_int,
-        (Ptr{OSQP.Workspace}, Ptr{Cdouble}, Ptr{Cc_int}, Cc_int),
-        model.workspace,
+    exitflag = ccall(
+        (:osqp_update_data_mat, OSQP.osqp),
+        Cc_int,
+        (Ptr{OSQP.OSQPSolver}, Ptr{Cdouble}, Ptr{Cc_int}, Cc_int, Ptr{Cdouble}, Ptr{Cc_int}, Cc_int),
+        model.solver,
+        C_NULL,
+        C_NULL,
+        0,
         Ax,
         Ax_idx_prepped,
         length(Ax),
     )
->>>>>>> fcbbc191
     restore_idx_vector_after_ccall!(Ax_idx)
     if exitflag != 0
         error("Error updating A")
@@ -466,23 +397,11 @@
 )
     Px_idx_prepped = prep_idx_vector_for_ccall(Px_idx, length(Px), :P)
     Ax_idx_prepped = prep_idx_vector_for_ccall(Ax_idx, length(Ax), :A)
-<<<<<<< HEAD
-    exitflag = ccall((:osqp_update_data_mat, OSQP.osqp), Cc_int, (Ptr{OSQP.OSQPSolver}, Ptr{Cdouble}, Ptr{Cc_int}, Cc_int, Ptr{Cdouble}, Ptr{Cc_int}, Cc_int),
-        model.solver, Px, Px_idx_prepped, length(Px), Ax, Ax_idx_prepped, length(Ax))
-=======
-    exitflag = ccall(
-        (:osqp_update_P_A, OSQP.osqp),
-        Cc_int,
-        (
-            Ptr{OSQP.Workspace},
-            Ptr{Cdouble},
-            Ptr{Cc_int},
-            Cc_int,
-            Ptr{Cdouble},
-            Ptr{Cc_int},
-            Cc_int,
-        ),
-        model.workspace,
+    exitflag = ccall(
+        (:osqp_update_data_mat, OSQP.osqp),
+        Cc_int,
+        (Ptr{OSQP.OSQPSolver}, Ptr{Cdouble}, Ptr{Cc_int}, Cc_int, Ptr{Cdouble}, Ptr{Cc_int}, Cc_int),
+        model.solver,
         Px,
         Px_idx_prepped,
         length(Px),
@@ -490,7 +409,6 @@
         Ax_idx_prepped,
         length(Ax),
     )
->>>>>>> fcbbc191
     restore_idx_vector_after_ccall!(Ax_idx)
     restore_idx_vector_after_ccall!(Px_idx)
     if exitflag != 0
@@ -533,7 +451,6 @@
 end
 
 function update_settings!(model::OSQP.Model; kwargs...)
-<<<<<<< HEAD
 
     new_settings = Dict(kwargs)
     if :rho in keys(new_settings)
@@ -557,271 +474,47 @@
         data = merge(data, new_settings)
 
         settings = OSQPSettings(data)
-        exitflag = ccall((:osqp_update_settings, OSQP.osqp), Cc_int, (Ptr{OSQP.OSQPSolver}, Ptr{OSQP.OSQPSettings}), model.solver, Ref(settings))
-        if exitflag != 0 error("Error updating settings") end
-=======
-    if isempty(kwargs)
-        return
-    else
-        data = Dict{Symbol,Any}()
-        for (key, value) in kwargs
-            if !(key in UPDATABLE_SETTINGS)
-                error("$(key) cannot be updated or is not recognized")
-            else
-                data[key] = value
-            end
-        end
-    end
-
-    # Get arguments
-    max_iter = get(data, :max_iter, nothing)
-    eps_abs = get(data, :eps_abs, nothing)
-    eps_rel = get(data, :eps_rel, nothing)
-    eps_prim_inf = get(data, :eps_prim_inf, nothing)
-    eps_dual_inf = get(data, :eps_dual_inf, nothing)
-    rho = get(data, :rho, nothing)
-    alpha = get(data, :alpha, nothing)
-    delta = get(data, :delta, nothing)
-    polish = get(data, :polish, nothing)
-    polish_refine_iter = get(data, :polish_refine_iter, nothing)
-    verbose = get(data, :verbose, nothing)
-    scaled_termination = get(data, :early_terminate, nothing)
-    check_termination = get(data, :check_termination, nothing)
-    warm_start = get(data, :warm_start, nothing)
-    time_limit = get(data, :time_limit, nothing)
-
-    # Update individual settings
-    if max_iter !== nothing
         exitflag = ccall(
-            (:osqp_update_max_iter, OSQP.osqp),
+            (:osqp_update_settings, OSQP.osqp),
             Cc_int,
-            (Ptr{OSQP.Workspace}, Cc_int),
-            model.workspace,
-            max_iter,
+            (Ptr{OSQP.OSQPSolver}, Ptr{OSQP.OSQPSettings}),
+            model.solver,
+            Ref(settings),
         )
         if exitflag != 0
-            error("Error updating max_iter")
-        end
-    end
-
-    if eps_abs !== nothing
-        exitflag = ccall(
-            (:osqp_update_eps_abs, OSQP.osqp),
-            Cc_int,
-            (Ptr{OSQP.Workspace}, Cdouble),
-            model.workspace,
-            eps_abs,
-        )
-        if exitflag != 0
-            error("Error updating eps_abs")
-        end
-    end
-
-    if eps_rel !== nothing
-        exitflag = ccall(
-            (:osqp_update_eps_rel, OSQP.osqp),
-            Cc_int,
-            (Ptr{OSQP.Workspace}, Cdouble),
-            model.workspace,
-            eps_rel,
-        )
-        if exitflag != 0
-            error("Error updating eps_rel")
-        end
-    end
-
-    if eps_prim_inf !== nothing
-        exitflag = ccall(
-            (:osqp_update_eps_prim_inf, OSQP.osqp),
-            Cc_int,
-            (Ptr{OSQP.Workspace}, Cdouble),
-            model.workspace,
-            eps_prim_inf,
-        )
-        if exitflag != 0
-            error("Error updating eps_prim_inf")
-        end
-    end
-
-    if eps_dual_inf !== nothing
-        exitflag = ccall(
-            (:osqp_update_eps_dual_inf, OSQP.osqp),
-            Cc_int,
-            (Ptr{OSQP.Workspace}, Cdouble),
-            model.workspace,
-            eps_dual_inf,
-        )
-        if exitflag != 0
-            error("Error updating eps_dual_inf")
-        end
-    end
-
-    if rho !== nothing
-        exitflag = ccall(
-            (:osqp_update_rho, OSQP.osqp),
-            Cc_int,
-            (Ptr{OSQP.Workspace}, Cdouble),
-            model.workspace,
-            rho,
-        )
-        if exitflag != 0
-            error("Error updating rho")
-        end
-    end
-
-    if alpha !== nothing
-        exitflag = ccall(
-            (:osqp_update_alpha, OSQP.osqp),
-            Cc_int,
-            (Ptr{OSQP.Workspace}, Cdouble),
-            model.workspace,
-            alpha,
-        )
-        if exitflag != 0
-            error("Error updating alpha")
-        end
-    end
-
-    if delta !== nothing
-        exitflag = ccall(
-            (:osqp_update_delta, OSQP.osqp),
-            Cc_int,
-            (Ptr{OSQP.Workspace}, Cdouble),
-            model.workspace,
-            delta,
-        )
-        if exitflag != 0
-            error("Error updating delta")
-        end
-    end
-
-    if polish !== nothing
-        exitflag = ccall(
-            (:osqp_update_polish, OSQP.osqp),
-            Cc_int,
-            (Ptr{OSQP.Workspace}, Cc_int),
-            model.workspace,
-            polish,
-        )
-        if exitflag != 0
-            error("Error updating polish")
-        end
-    end
-
-    if polish_refine_iter !== nothing
-        exitflag = ccall(
-            (:osqp_update_polish_refine_iter, OSQP.osqp),
-            Cc_int,
-            (Ptr{OSQP.Workspace}, Cc_int),
-            model.workspace,
-            polish_refine_iter,
-        )
-        if exitflag != 0
-            error("Error updating polish_refine_iter")
-        end
-    end
-
-    if verbose !== nothing
-        exitflag = ccall(
-            (:osqp_update_verbose, OSQP.osqp),
-            Cc_int,
-            (Ptr{OSQP.Workspace}, Cc_int),
-            model.workspace,
-            verbose,
-        )
-        if exitflag != 0
-            error("Error updating verbose")
-        end
-    end
-
-    if scaled_termination !== nothing
-        exitflag = ccall(
-            (:osqp_update_scaled_termination, OSQP.osqp),
-            Cc_int,
-            (Ptr{OSQP.Workspace}, Cc_int),
-            model.workspace,
-            scaled_termination,
-        )
-        if exitflag != 0
-            error("Error updating scaled_termination")
-        end
-    end
-
-    if check_termination !== nothing
-        exitflag = ccall(
-            (:osqp_update_check_termination, OSQP.osqp),
-            Cc_int,
-            (Ptr{OSQP.Workspace}, Cc_int),
-            model.workspace,
-            check_termination,
-        )
-        if exitflag != 0
-            error("Error updating check_termination")
-        end
-    end
-
-    if warm_start !== nothing
-        exitflag = ccall(
-            (:osqp_update_warm_start, OSQP.osqp),
-            Cc_int,
-            (Ptr{OSQP.Workspace}, Cc_int),
-            model.workspace,
-            warm_start,
-        )
-        if exitflag != 0
-            error("Error updating warm_start")
-        end
-    end
-
-    if time_limit !== nothing
-        exitflag = ccall(
-            (:osqp_update_time_limit, OSQP.osqp),
-            Cc_int,
-            (Ptr{OSQP.Workspace}, Cdouble),
-            model.workspace,
-            time_limit,
-        )
-        if exitflag != 0
-            error("Error updating time_limit")
-        end
->>>>>>> fcbbc191
-    end
+            error("Error updating settings")
+        end
+    end
+
+    return nothing
 end
 
 function warm_start_x!(model::OSQP.Model, x::Vector{Float64})
     (n, m) = OSQP.dimensions(model)
     length(x) == n || error("Wrong dimension for variable x")
-<<<<<<< HEAD
-    exitflag = ccall((:osqp_warm_start, OSQP.osqp), Cc_int, (Ptr{OSQP.OSQPSolver}, Ptr{Cdouble}, Ptr{Cdouble}), model.solver, x, C_NULL)
+    exitflag = ccall(
+        (:osqp_warm_start, OSQP.osqp),
+        Cc_int,
+        (Ptr{OSQP.OSQPSolver}, Ptr{Cdouble}, Ptr{Cdouble}),
+        model.solver,
+        x,
+        C_NULL,
+    )
     exitflag == 0  || error("Error in warm starting x")
-    nothing
-=======
-    exitflag = ccall(
-        (:osqp_warm_start_x, OSQP.osqp),
-        Cc_int,
-        (Ptr{OSQP.Workspace}, Ptr{Cdouble}),
-        model.workspace,
-        x,
-    )
-    exitflag == 0 || error("Error in warm starting x")
     return nothing
->>>>>>> fcbbc191
 end
 
 function warm_start_y!(model::OSQP.Model, y::Vector{Float64})
     (n, m) = OSQP.dimensions(model)
     length(y) == m || error("Wrong dimension for variable y")
-<<<<<<< HEAD
-    exitflag = ccall((:osqp_warm_start, OSQP.osqp), Cc_int, (Ptr{OSQP.OSQPSolver}, Ptr{Cdouble}, Ptr{Cdouble}), model.solver, C_NULL, y)
-=======
-    exitflag = ccall(
-        (:osqp_warm_start_y, OSQP.osqp),
-        Cc_int,
-        (Ptr{OSQP.Workspace}, Ptr{Cdouble}),
-        model.workspace,
+    exitflag = ccall(
+        (:osqp_warm_start, OSQP.osqp),
+        Cc_int,
+        (Ptr{OSQP.OSQPSolver}, Ptr{Cdouble}, Ptr{Cdouble}),
+        model.solver,
+        C_NULL,
         y,
     )
->>>>>>> fcbbc191
     exitflag == 0 || error("Error in warm starting y")
     return nothing
 end
@@ -834,18 +527,14 @@
     (n, m) = OSQP.dimensions(model)
     length(x) == n || error("Wrong dimension for variable x")
     length(y) == m || error("Wrong dimension for variable y")
-<<<<<<< HEAD
-    exitflag = ccall((:osqp_warm_start, OSQP.osqp), Cc_int, (Ptr{OSQP.OSQPSolver}, Ptr{Cdouble}, Ptr{Cdouble}), model.solver, x, y)
-=======
     exitflag = ccall(
         (:osqp_warm_start, OSQP.osqp),
         Cc_int,
-        (Ptr{OSQP.Workspace}, Ptr{Cdouble}, Ptr{Cdouble}),
-        model.workspace,
+        (Ptr{OSQP.OSQPSolver}, Ptr{Cdouble}, Ptr{Cdouble}),
+        model.solver,
         x,
         y,
     )
->>>>>>> fcbbc191
     exitflag == 0 || error("Error in warm starting x and y")
     return nothing
 end
@@ -871,25 +560,12 @@
 Obtain problem dimensions from OSQP model
 """
 function dimensions(model::OSQP.Model)
-<<<<<<< HEAD
     # TODO: Why was this function returning (n, m) instead of (m, n)?
     return model.n, model.m
 end
 
 
 function linsys_solver_str_to_int!(settings_dict::Dict{Symbol,Any})
-=======
-    workspace = unsafe_load(model.workspace)
-    if workspace == C_NULL
-        error("Workspace has not been setup yet")
-    end
-    data = unsafe_load(workspace.data)
-    return data.n, data.m
-end
-
-function linsys_solver_str_to_int!(settings_dict::Dict{Symbol,Any})
-    # linsys_str = pop!(settings_dict, :linsys_solver)
->>>>>>> fcbbc191
     linsys_str = get(settings_dict, :linsys_solver, nothing)
 
     if linsys_str !== nothing
@@ -911,12 +587,7 @@
         elseif linsys_str == "indirect"
             settings_dict[:linsys_solver] = OSQP_INDIRECT_SOLVER
         else
-<<<<<<< HEAD
             error("Linear system solver not recognized.")
-=======
-            @warn("Linear system solver not recognized. Using default QDLDL")
-            settings_dict[:linsys_solver] = QDLDL_SOLVER
->>>>>>> fcbbc191
         end
     end
 end