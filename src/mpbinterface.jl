module OSQPMathProgBaseInterface

import MathProgBase
import OSQP

import MathProgBase: numvar, numconstr

struct OSQPSolver <: AbstractMathProgSolver
    settings::Dict{Symbol,Any}
end

OSQPSolver(; kwargs...) = OSQPSolver(Dict{Symbol, Any}(k => v for (k, v) in kwargs))

mutable struct OSQPMathProgModel <: AbstractLinearQuadraticModel
    # Problem settings
    settings::Dict{Symbol, Any}

    # Inner OSQP model structure
    inner::Model

    # Setup needed
    perform_setup::Bool

    # Problem data in the form
    #
    # minimize    (1/2) x' P x + q' x
    # subject to  lb <= A x <= ub      
    #             l <= x <= u
    sense::Symbol
    P::SparseMatrixCSC{Float64, Int}
    q::Vector{Float64}
    A::SparseMatrixCSC{Float64, Int}
    lb::Vector{Float64}
    ub::Vector{Float64}
    l::Vector{Float64}
    u::Vector{Float64}

<<<<<<< HEAD
    # Results
    results::Results
=======
    xwarmstart::Vector{Float64}
    dowarmstart::Bool

    results::OSQP.Results
>>>>>>> 938a50b8

    function OSQPMathProgModel(settings::Associative{Symbol, Any})
        P = spzeros(Float64, 0, 0)
        q = Float64[]
        A = spzeros(Float64, 0, 0)
        lb = Float64[]
        ub = Float64[]
        l = Float64[]
        u = Float64[]
<<<<<<< HEAD
        perform_setup = true
        new(settings, Model(), perform_setup, :Min, P, q, A, lb, ub, l, u) # leave other fields undefined
    end
end

function get_qp_dimensions(P::SparseMatrixCSC, q::Vector{Float64}, A::SparseMatrixCSC)
    # Check problem dimensions
    if P == nothing
        if q != nothing
            n = length(q)
        elseif A != nothing
            n = size(A, 2)
        end

    else
        n = size(P, 1)
=======
        xwarmstart = Float64[]
        dowarmstart = false
        new(copy(settings), OSQP.Model(), P, q, A, l, u, xwarmstart, dowarmstart) # leave results undefined
    end
end

function Base.resize!(model::OSQPModel, n, m)
    nchange = n != numvar(model)
    mchange = m != numconstr(model)
    if nchange
        model.P = spzeros(Float64, n, n)
        resize!(model.q, n)
        resize!(model.xwarmstart, n)
        model.dowarmstart = false
>>>>>>> 938a50b8
    end

    if A == nothing
        m = 0
    else
        m = size(A, 1)
    end

    return n, m
end

# TODO: Do we need this?
# function Base.resize!(model::OSQPMathProgModel, n, m)
#     nchange = n != numvar(model)
#     mchange = m != numconstr(model)
#     if nchange
#         model.P = spzeros(Float64, n, n)
#         resize!(model.q, n)
#     end
#     if mchange
#         resize!(model.l, m)
#         resize!(model.u, m)
#     end
#     if nchange || mchange
#         model.A = spzeros(Float64, m, n)
#     end

#     model
# end

# TODO: Remove results when the problem is updated 
# Maybe add resetproblem function to remove results and reset perform_setup?
checksolved(model::OSQPMathProgModel) = isdefined(model, :results) || error("Model has not been solved.")

# Reset problem when setup has to be performed again
resetproblem(model::OSQPMathProgModel) = (model.results = nothing; model.perform_setup=true)

# http://mathprogbasejl.readthedocs.io/en/latest/solverinterface.html
LinearQuadraticModel(solver::OSQPSolver) = OSQPMathProgModel(solver.settings)
getsolution(model::OSQPMathProgModel) = (checksolved(model); model.results.x)
getobjval(model::OSQPMathProgModel) = (checksolved(model); model.results.info.obj_val)

function optimize!(model::OSQPMathProgModel)
    # Perform setup only if necessary
    if model.perform_setup
        (n, _) = get_qp_dimensions(model.P, model.q, model.A)
        setup!(model.inner; P = model.P, q = model.q, 
               A = [model.A; sparse(I, n)], 
               l = [model.lb; model.l], 
               u = [model.ub; model.u], 
               settings = model.settings)
        model.perform_setup = false  # No longer needed to perform setup
    end

<<<<<<< HEAD
    # Solve the problem and store the results
    model.results = solve!(model.inner)
=======
function MathProgBase.optimize!(model::OSQPModel)
    OSQP.setup!(model.inner; P = model.P, q = model.q, A = model.A, l = model.l, u = model.u, model.settings...)
    model.dowarmstart && OSQP.warm_start!(model.inner, x = model.xwarmstart)
    model.results = OSQP.solve!(model.inner)
>>>>>>> 938a50b8
end

function status(model::OSQPMathProgModel)::Symbol
    checksolved(model)
    osqpstatus = model.results.info.status
    status = osqpstatus # if OSQP status can't be mapped to a standard return value, just return as is

    # map to standard return status values:
    osqpstatus == :Solved && (status = :Optimal)
    osqpstatus == :Max_iter_reached && (status = :UserLimit)
    osqpstatus == :Interrupted && (status = :UserLimit) # following Gurobi.jl
    osqpstatus == :Primal_infeasible && (status = :Infeasible)
    osqpstatus == :Primal_infeasible_inaccurate && (status = :Infeasible)
    osqpstatus == :Dual_infeasible && (status = :DualityFailure)
    osqpstatus == :Dual_infeasible_inaccurate && (status = :DualityFailure)

    return status
end

# TODO: getobjbound
# TODO: getobjgap
getrawsolver(model::OSQPMathProgModel) = model.inner
getsolvetime(model::OSQPMathProgModel) = (checksolved(model); model.results.info.run_time)
# TODO: Fix sense!
function setsense!(model::OSQPMathProgModel, sense::Symbol) 
    if sense in [:Min, :Max]
        model.sense = sense
    else
        error("sense not recognized")
    end
end
<<<<<<< HEAD
getsense(model::OSQPMathProgModel) = model.sense

# TODO: Not necessarily right the following two lines
numvar(model::OSQPMathProgModel) = size(model.A, 2)
numconstr(model::OSQPMathProgModel) = size(model.A, 1)
freemodel!(model::OSQPMathProgModel) = OSQP.clean!(model.inner)

# NB COpy not implemented
# function Base.copy(model::OSQPMathProgModel)
#     ret = OSQPMathProgModel(model.settings)
#     resize!(ret, numvar(model), numconstr(model))
#     copy!(ret.P, model.P)
#     copy!(ret.q, model.q)
#     copy!(ret.A, model.A)
#     copy!(ret.l, model.l)
#     copy!(ret.u, model.u)
#     ret
# end

setvartype!(model::OSQPMathProgModel, v::Vector{Symbol}) = any(x -> x != :Cont, v) && error("OSQP only supports continuous variables.")
getvartype(model::OSQPMathProgModel) = fill(:Cont, numvar(model))

# setparameters! unused at the moment. They are loaded using the initial loadproblem! call
# function setparameters!(x::Union{OSQPSolver, OSQPMathProgModel}; Silent = nothing)
#     if Silent != nothing
#         Silent::Bool
#         x.settings[:verbose] = !Silent
#     end
#     x
# end

# Check SCS.jl function to set also dual variables
setwarmstart!(model::OSQPMathProgModel, v) = OSQP.warm_start!(model.inner, x = v)
=======

MathProgBase.setwarmstart!(model::OSQPModel, v) = (copy!(model.xwarmstart, v); model.dowarmstart = true)
>>>>>>> 938a50b8


# http://mathprogbasejl.readthedocs.io/en/latest/lpqcqp.html#linearquadratic-models
# TODO: loadproblem!(m::AbstractLinearQuadraticModel, filename::String)
function loadproblem!(model::OSQPMathProgModel, A, l, u, c, lb, ub, sense)
    (any(x -> x != -Inf, l) || any(x -> x != Inf, u)) && variablebounderror()
    if sense == :Min
        copy!(model.q, c)
    elseif sense == :Max
        model.q .= .-c
    else
        error("Objective sense not recognized")
    end

    m, n = size(A)
    resize!(model, n, m)
    copy!(model.q, c)
    copy!(model.l, lb)
    copy!(model.u, ub)
    copy!(model.A, A)
    model
end

# TODO: writeproblem
# TODO: Fix variable bounds
getvarLB(model::OSQPMathProgModel) = fill(-Inf, numvar(model))
setvarLB!(model::OSQPMathProgModel, l) = variablebounderror()
getvarUB(model::OSQPMathProgModel) = fill(Inf, numvar(model))
setvarUB!(model::OSQPMathProgModel, l) = variablebounderror()
getconstrLB(model::OSQPMathProgModel) = model.l
setconstrLB!(model::OSQPMathProgModel, lb) = (copy!(model.l, lb); model)
getconstrUB(model::OSQPMathProgModel) = model.u
setconstrUB!(model::OSQPMathProgModel, ub) = (copy!(model.u, ub); model)
setobj!(model::OSQPMathProgModel, c) = (copy!(model.q, c); model)
getconstrmatrix(model::OSQPMathProgModel) = model.A
# TODO: addvar!
# TODO: delvars!
# TODO: addconstr!
# TODO: delconstrs!
# TODO: changecoeffs!
numlinconstr(model::OSQPMathProgModel) = numconstr(model)
getconstrsolution(model::OSQPMathProgModel) = model.A * getsolution(model)
# TODO: getreducedcosts
getconstrduals(model::OSQPMathProgModel) = (checksolved(model); model.results.y)
# TODO: getinfeasibilityray
# TODO: getbasis
# TODO: getunboundedray


# http://mathprogbasejl.readthedocs.io/en/latest/lpqcqp.html#quadratic-programming
numquadconstr(model::OSQPMathProgModel) = 0

# TODO Change setquadobj! with proper sense
setquadobj!(model::OSQPMathProgModel, Q::Matrix) = (copy!(model.P, Q); model)
function setquadobj!(model::OSQPMathProgModel, rowidx::Vector, colidx::Vector, quadval::Vector)
    nterms = length(quadval)
    @boundscheck length(rowidx) == nterms || error()
    @boundscheck length(colidx) == nterms || error()

    # zero out coeffs
    for i = 1 : nterms
        @inbounds row = rowidx[i]
        @inbounds col = colidx[i]
        model.P[row, col] = 0
    end

    # add new coeffs
    for i = 1 : nterms
        @inbounds row = rowidx[i]
        @inbounds col = colidx[i]
        @inbounds val = quadval[i]
        model.P[row, col] += val
        model.P[col, row] = model.P[row, col]
    end

    model
end

# Note: skipping quadconstr methods

end # module<|MERGE_RESOLUTION|>--- conflicted
+++ resolved
@@ -2,8 +2,6 @@
 
 import MathProgBase
 import OSQP
-
-import MathProgBase: numvar, numconstr
 
 struct OSQPSolver <: AbstractMathProgSolver
     settings::Dict{Symbol,Any}
@@ -35,15 +33,8 @@
     l::Vector{Float64}
     u::Vector{Float64}
 
-<<<<<<< HEAD
     # Results
     results::Results
-=======
-    xwarmstart::Vector{Float64}
-    dowarmstart::Bool
-
-    results::OSQP.Results
->>>>>>> 938a50b8
 
     function OSQPMathProgModel(settings::Associative{Symbol, Any})
         P = spzeros(Float64, 0, 0)
@@ -53,7 +44,6 @@
         ub = Float64[]
         l = Float64[]
         u = Float64[]
-<<<<<<< HEAD
         perform_setup = true
         new(settings, Model(), perform_setup, :Min, P, q, A, lb, ub, l, u) # leave other fields undefined
     end
@@ -70,22 +60,6 @@
 
     else
         n = size(P, 1)
-=======
-        xwarmstart = Float64[]
-        dowarmstart = false
-        new(copy(settings), OSQP.Model(), P, q, A, l, u, xwarmstart, dowarmstart) # leave results undefined
-    end
-end
-
-function Base.resize!(model::OSQPModel, n, m)
-    nchange = n != numvar(model)
-    mchange = m != numconstr(model)
-    if nchange
-        model.P = spzeros(Float64, n, n)
-        resize!(model.q, n)
-        resize!(model.xwarmstart, n)
-        model.dowarmstart = false
->>>>>>> 938a50b8
     end
 
     if A == nothing
@@ -140,15 +114,8 @@
         model.perform_setup = false  # No longer needed to perform setup
     end
 
-<<<<<<< HEAD
     # Solve the problem and store the results
     model.results = solve!(model.inner)
-=======
-function MathProgBase.optimize!(model::OSQPModel)
-    OSQP.setup!(model.inner; P = model.P, q = model.q, A = model.A, l = model.l, u = model.u, model.settings...)
-    model.dowarmstart && OSQP.warm_start!(model.inner, x = model.xwarmstart)
-    model.results = OSQP.solve!(model.inner)
->>>>>>> 938a50b8
 end
 
 function status(model::OSQPMathProgModel)::Symbol
@@ -180,7 +147,6 @@
         error("sense not recognized")
     end
 end
-<<<<<<< HEAD
 getsense(model::OSQPMathProgModel) = model.sense
 
 # TODO: Not necessarily right the following two lines
@@ -214,10 +180,6 @@
 
 # Check SCS.jl function to set also dual variables
 setwarmstart!(model::OSQPMathProgModel, v) = OSQP.warm_start!(model.inner, x = v)
-=======
-
-MathProgBase.setwarmstart!(model::OSQPModel, v) = (copy!(model.xwarmstart, v); model.dowarmstart = true)
->>>>>>> 938a50b8
 
 
 # http://mathprogbasejl.readthedocs.io/en/latest/lpqcqp.html#linearquadratic-models
